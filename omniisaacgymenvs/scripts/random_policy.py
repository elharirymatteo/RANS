# Copyright (c) 2018-2022, NVIDIA Corporation
# All rights reserved.
#
# Redistribution and use in source and binary forms, with or without
# modification, are permitted provided that the following conditions are met:
#
# 1. Redistributions of source code must retain the above copyright notice, this
#    list of conditions and the following disclaimer.
#
# 2. Redistributions in binary form must reproduce the above copyright notice,
#    this list of conditions and the following disclaimer in the documentation
#    and/or other materials provided with the distribution.
#
# 3. Neither the name of the copyright holder nor the names of its
#    contributors may be used to endorse or promote products derived from
#    this software without specific prior written permission.
#
# THIS SOFTWARE IS PROVIDED BY THE COPYRIGHT HOLDERS AND CONTRIBUTORS "AS IS"
# AND ANY EXPRESS OR IMPLIED WARRANTIES, INCLUDING, BUT NOT LIMITED TO, THE
# IMPLIED WARRANTIES OF MERCHANTABILITY AND FITNESS FOR A PARTICULAR PURPOSE ARE
# DISCLAIMED. IN NO EVENT SHALL THE COPYRIGHT HOLDER OR CONTRIBUTORS BE LIABLE
# FOR ANY DIRECT, INDIRECT, INCIDENTAL, SPECIAL, EXEMPLARY, OR CONSEQUENTIAL
# DAMAGES (INCLUDING, BUT NOT LIMITED TO, PROCUREMENT OF SUBSTITUTE GOODS OR
# SERVICES; LOSS OF USE, DATA, OR PROFITS; OR BUSINESS INTERRUPTION) HOWEVER
# CAUSED AND ON ANY THEORY OF LIABILITY, WHETHER IN CONTRACT, STRICT LIABILITY,
# OR TORT (INCLUDING NEGLIGENCE OR OTHERWISE) ARISING IN ANY WAY OUT OF THE USE
# OF THIS SOFTWARE, EVEN IF ADVISED OF THE POSSIBILITY OF SUCH DAMAGE.


import gym
import hydra
from omegaconf import DictConfig
import os
import time

import numpy as np
import torch

import omniisaacgymenvs
from omniisaacgymenvs.envs.vec_env_rlgames import VecEnvRLGames
from omniisaacgymenvs.utils.config_utils.path_utils import get_experience
from omniisaacgymenvs.utils.hydra_cfg.hydra_utils import *
from omniisaacgymenvs.utils.hydra_cfg.reformat import omegaconf_to_dict, print_dict
from omniisaacgymenvs.utils.task_util import initialize_task


@hydra.main(version_base=None, config_name="config", config_path="../cfg")
def parse_hydra_configs(cfg: DictConfig):

    cfg_dict = omegaconf_to_dict(cfg)
    print_dict(cfg_dict)

    headless = cfg.headless
    render = not headless
    enable_viewport = "enable_cameras" in cfg.task.sim and cfg.task.sim.enable_cameras

    # select kit app file
    experience = get_experience(headless, cfg.enable_livestream, enable_viewport, cfg.enable_recording, cfg.kit_app)

    env = VecEnvRLGames(
        headless=headless,
        sim_device=cfg.device_id,
        enable_livestream=cfg.enable_livestream,
        enable_viewport=enable_viewport or cfg.enable_recording,
        experience=experience
    )
    # parse experiment directory
    module_path = os.path.abspath(os.path.join(os.path.dirname(omniisaacgymenvs.__file__)))
    experiment_dir = os.path.join(module_path, "runs", cfg.train.params.config.name)

    # use gym RecordVideo wrapper for viewport recording
    if cfg.enable_recording:
        if cfg.recording_dir == '':
            videos_dir = os.path.join(experiment_dir, "videos")
        else:
            videos_dir = cfg.recording_dir
        video_interval = lambda step: step % cfg.recording_interval == 0
        video_length = cfg.recording_length
        env.is_vector_env = True
        if env.metadata is None:
            env.metadata = {"render_modes": ["rgb_array"], "render_fps": cfg.recording_fps}
        else:
            env.metadata["render_modes"] = ["rgb_array"]
            env.metadata["render_fps"] = cfg.recording_fps
        env = gym.wrappers.RecordVideo(
            env, video_folder=videos_dir, step_trigger=video_interval, video_length=video_length
        )

    # sets seed. if seed is -1 will pick a random one
    from omni.isaac.core.utils.torch.maths import set_seed

    cfg.seed = set_seed(cfg.seed, torch_deterministic=cfg.torch_deterministic)
    cfg_dict["seed"] = cfg.seed
    task = initialize_task(cfg_dict, env)

<<<<<<< HEAD
    while env._simulation_app.is_running():
        if env._world.is_playing():
            if env._world.current_time_step_index == 0:
                env._world.reset(soft=True)
            actions = torch.tensor(np.array([env.action_space.sample() for _ in range(env.num_envs)]), device=task.rl_device)
            env.step(actions)
=======
    num_frames = 0
    first_frame = True
    prev_time = time.time()
    while env.simulation_app.is_running():
        if env.world.is_playing():
            if first_frame:
                env.reset()
                prev_time = time.time()
                first_frame = False

            # get upper and lower bounds of action space, sample actions randomly on this interval
            action_high = env.action_space.high[0]
            action_low = env.action_space.low[0]
            actions = (action_high - action_low) * torch.rand(env.num_envs, env.action_space.shape[0], device=task.rl_device) - action_high

            if time.time() - prev_time >= 1:
                print("FPS:", num_frames, "FPS * num_envs:", env.num_envs * num_frames)
                num_frames = 0
                prev_time = time.time()
            else:
                num_frames += 1

            env.step(actions)
        else:
            env.world.step(render=render)

    env.simulation_app.close()
>>>>>>> 4948d18d


if __name__ == "__main__":
    parse_hydra_configs()<|MERGE_RESOLUTION|>--- conflicted
+++ resolved
@@ -55,22 +55,30 @@
     enable_viewport = "enable_cameras" in cfg.task.sim and cfg.task.sim.enable_cameras
 
     # select kit app file
-    experience = get_experience(headless, cfg.enable_livestream, enable_viewport, cfg.enable_recording, cfg.kit_app)
+    experience = get_experience(
+        headless,
+        cfg.enable_livestream,
+        enable_viewport,
+        cfg.enable_recording,
+        cfg.kit_app,
+    )
 
     env = VecEnvRLGames(
         headless=headless,
         sim_device=cfg.device_id,
         enable_livestream=cfg.enable_livestream,
         enable_viewport=enable_viewport or cfg.enable_recording,
-        experience=experience
+        experience=experience,
     )
     # parse experiment directory
-    module_path = os.path.abspath(os.path.join(os.path.dirname(omniisaacgymenvs.__file__)))
+    module_path = os.path.abspath(
+        os.path.join(os.path.dirname(omniisaacgymenvs.__file__))
+    )
     experiment_dir = os.path.join(module_path, "runs", cfg.train.params.config.name)
 
     # use gym RecordVideo wrapper for viewport recording
     if cfg.enable_recording:
-        if cfg.recording_dir == '':
+        if cfg.recording_dir == "":
             videos_dir = os.path.join(experiment_dir, "videos")
         else:
             videos_dir = cfg.recording_dir
@@ -78,12 +86,18 @@
         video_length = cfg.recording_length
         env.is_vector_env = True
         if env.metadata is None:
-            env.metadata = {"render_modes": ["rgb_array"], "render_fps": cfg.recording_fps}
+            env.metadata = {
+                "render_modes": ["rgb_array"],
+                "render_fps": cfg.recording_fps,
+            }
         else:
             env.metadata["render_modes"] = ["rgb_array"]
             env.metadata["render_fps"] = cfg.recording_fps
         env = gym.wrappers.RecordVideo(
-            env, video_folder=videos_dir, step_trigger=video_interval, video_length=video_length
+            env,
+            video_folder=videos_dir,
+            step_trigger=video_interval,
+            video_length=video_length,
         )
 
     # sets seed. if seed is -1 will pick a random one
@@ -93,14 +107,6 @@
     cfg_dict["seed"] = cfg.seed
     task = initialize_task(cfg_dict, env)
 
-<<<<<<< HEAD
-    while env._simulation_app.is_running():
-        if env._world.is_playing():
-            if env._world.current_time_step_index == 0:
-                env._world.reset(soft=True)
-            actions = torch.tensor(np.array([env.action_space.sample() for _ in range(env.num_envs)]), device=task.rl_device)
-            env.step(actions)
-=======
     num_frames = 0
     first_frame = True
     prev_time = time.time()
@@ -114,7 +120,9 @@
             # get upper and lower bounds of action space, sample actions randomly on this interval
             action_high = env.action_space.high[0]
             action_low = env.action_space.low[0]
-            actions = (action_high - action_low) * torch.rand(env.num_envs, env.action_space.shape[0], device=task.rl_device) - action_high
+            actions = (action_high - action_low) * torch.rand(
+                env.num_envs, env.action_space.shape[0], device=task.rl_device
+            ) - action_high
 
             if time.time() - prev_time >= 1:
                 print("FPS:", num_frames, "FPS * num_envs:", env.num_envs * num_frames)
@@ -128,7 +136,6 @@
             env.world.step(render=render)
 
     env.simulation_app.close()
->>>>>>> 4948d18d
 
 
 if __name__ == "__main__":

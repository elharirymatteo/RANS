__author__ = "Antoine Richard, Matteo El Hariry"
__copyright__ = (
    "Copyright 2023, Space Robotics Lab, SnT, University of Luxembourg, SpaceR"
)
__license__ = "GPL"
__version__ = "1.0.0"
__maintainer__ = "Antoine Richard"
__email__ = "antoine.richard@uni.lu"
__status__ = "development"


from typing import List, Tuple, Dict, Union
from matplotlib import pyplot as plt
import pandas as pd
import numpy as np
import os

from omniisaacgymenvs.mujoco_envs.controllers.discrete_LQR_controller import (
    DiscreteController,
)
from omniisaacgymenvs.mujoco_envs.controllers.RL_games_model_4_mujoco import (
    RLGamesModel,
)


class BaseController:
    """
    Base class for high-level controllers."""

    def __init__(self, dt: float, save_dir: str = "mujoco_experiment") -> None:
        """
        Initializes the controller.

        Args:
            dt (float): Simulation time step.
            save_dir (str, optional): Directory to save the simulation data. Defaults to "mujoco_experiment".
        """

        self.save_dir = save_dir
        self.dt = dt
        self.time = 0

        self.initializeLoggers()
        self.csv_datas = []

    def initializeLoggers(self) -> None:
        """
        Initializes the loggers for the simulation.
        Allowing for the simulation to be replayed/plotted."""

        self.logs = {}
        self.logs["timevals"] = []
        self.logs["angular_velocity"] = []
        self.logs["linear_velocity"] = []
        self.logs["position"] = []
        self.logs["quaternion"] = []
        self.logs["actions"] = []

    def updateLoggers(
        self, state: Dict[str, np.ndarray], action: np.ndarray, time: float = None
    ) -> None:
        """
        Updates the loggers for the simulation.

        Args:
            state (Dict[str, np.ndarray]): State of the system.
            action (np.ndarray): Action taken by the controller."""

        self.logs["timevals"].append(self.time)
        self.logs["position"].append(state["position"])
        self.logs["quaternion"].append(state["quaternion"])
        self.logs["angular_velocity"].append(state["angular_velocity"])
        self.logs["linear_velocity"].append(state["linear_velocity"])
        self.logs["actions"].append(action)
        if time is not None:
            self.time = time
        else:
            self.time += self.dt

    def isDone(self) -> bool:
        """
        Checks if the simulation is done.

        Returns:
            bool: True if the simulation is done, False otherwise."""

        return False

    def getGoal(self) -> None:
        """
        Returns the current goal of the controller."""

        raise NotImplementedError

    def setGoal(self) -> None:
        """
        Sets the goal of the controller."""

        raise NotImplementedError

    def getAction(self, **kwargs) -> np.ndarray:
        """
        Gets the action from the controller."""

        raise NotImplementedError

    def plotSimulation(
        self, dpi: int = 120, width: int = 600, height: int = 800
    ) -> None:
        """
        Plots the simulation.

        Args:
            dpi (int, optional): Dots per inch. Defaults to 120.
            width (int, optional): Width of the figure. Defaults to 600.
            height (int, optional): Height of the figure. Defaults to 800."""

        figsize = (width / dpi, height / dpi)

        fig, ax = plt.subplots(2, 1, figsize=figsize, dpi=dpi)

        ax[0].plot(self.logs["timevals"], self.logs["angular_velocity"])
        ax[0].set_title("angular velocity")
        ax[0].set_ylabel("radians / second")

        ax[1].plot(self.logs["timevals"], self.logs["linear_velocity"])
        ax[1].set_xlabel("time (seconds)")
        ax[1].set_ylabel("meters / second")
        _ = ax[1].set_title("linear_velocity")
        try:
            os.makedirs(self.save_dir, exist_ok=True)
            fig.savefig(os.path.join(self.save_dir, "velocities.png"))
        except Exception as e:
            print("Saving failed: ", e)

        fig, ax = plt.subplots(2, 1, figsize=figsize, dpi=dpi)
        ax[0].plot(self.logs["timevals"], np.abs(self.logs["position"]))
        ax[0].set_xlabel("time (seconds)")
        ax[0].set_ylabel("meters")
        _ = ax[0].set_title("position")
        ax[0].set_yscale("log")

        ax[1].plot(
            np.array(self.logs["position"])[:, 0], np.array(self.logs["position"])[:, 1]
        )
        ax[1].set_xlabel("meters")
        ax[1].set_ylabel("meters")
        _ = ax[1].set_title("x y coordinates")
        plt.tight_layout()
        try:
            os.makedirs(self.save_dir, exist_ok=True)
            fig.savefig(os.path.join(self.save_dir, "positions.png"))
        except Exception as e:
            print("Saving failed: ", e)

    def saveSimulationData(self, suffix: str = "") -> None:
        """
        Saves the simulation data.

        Args:
            suffix (str, optional): Suffix to add to the file name. Defaults to ""."""

        xyz = ["x", "y", "z"]
        wxyz = ["w", "x", "y", "z"]
        try:
            os.makedirs(self.save_dir, exist_ok=True)
            csv_data = pd.DataFrame()
            for key in self.logs.keys():
                if len(self.logs[key]) != 0:
                    if key == "actions":
                        data = np.array(self.logs[key])
                        for i in range(data.shape[1]):
                            csv_data["t_" + str(i)] = data[:, i]
                    else:
                        data = np.array(self.logs[key])
                        if len(data.shape) > 1:
                            if data.shape[1] == 4:
                                var_name = wxyz
                            else:
                                var_name = xyz
                            for i in range(data.shape[1]):
                                csv_data[var_name[i] + "_" + key] = data[:, i]
                        else:
                            csv_data[key] = data
            csv_data.to_csv(os.path.join(self.save_dir, "exp_logs" + suffix + ".csv"))
            self.csv_datas.append(csv_data)

        except Exception as e:
            print("Saving failed: ", e)

    def plotBatch(self, dpi: int = 120, width: int = 600, height: int = 800) -> None:
        """
        Plots a batch of simulations.

        Args:
            dpi (int, optional): Dots per inch. Defaults to 120.
            width (int, optional): Width of the figure. Defaults to 600.
            height (int, optional): Height of the figure. Defaults to 800."""

        figsize = (width / dpi, height / dpi)
        fig = plt.figure(figsize=figsize)
        for csv_data in self.csv_datas:
            plt.plot(csv_data["x_position"], csv_data["y_position"])
        plt.axis("equal")
        plt.xlabel("meters")
        plt.ylabel("meters")
        plt.tight_layout()
        fig.savefig(os.path.join(self.save_dir, "positions.png"))


class PoseController(BaseController):
    """
    Controller for the pose of the robot."""

    def __init__(
        self,
        dt: float,
        model: Union[RLGamesModel, DiscreteController],
        goals_x: List[float],
        goals_y: List[float],
        goals_theta: List[float],
        position_distance_threshold: float = 0.03,
        orientation_distance_threshold: float = 0.03,
        save_dir: str = "mujoco_experiment",
        **kwargs
    ) -> None:
        """
        Initializes the controller.

        Args:
            dt (float): Simulation time step.
            model (Union[RLGamesModel, DiscreteController]): Low-level controller.
            goals_x (List[float]): List of x coordinates of the goals.
            goals_y (List[float]): List of y coordinates of the goals.
            goals_theta (List[float]): List of theta coordinates of the goals.
            position_distance_threshold (float, optional): Distance threshold for the position. Defaults to 0.03.
            orientation_distance_threshold (float, optional): Distance threshold for the orientation. Defaults to 0.03.
            save_dir (str, optional): Directory to save the simulation data. Defaults to "mujoco_experiment".
            **kwargs: Additional arguments."""

        super().__init__(dt, save_dir)
        # Discrete controller
        self.model = model
        # Creates an array goals
        if goals_theta is None:
            goals_theta = np.zeros_like(goals_x)
        self.goals = np.array([goals_x, goals_y, goals_theta]).T

        self.current_goal = self.goals[0]
        self.current_goal_controller = np.zeros((3), dtype=np.float32)
        self.current_goal_controller = self.current_goal

        self.position_distance_threshold = position_distance_threshold
        self.orientation_distance_threshold = orientation_distance_threshold

    def initializeLoggers(self) -> None:
        """
        Initializes the loggers."""

        super().initializeLoggers()
        self.logs["position_target"] = []
        self.logs["heading_target"] = []

<<<<<<< HEAD
    def updateLoggers(self, state, actions, time: float = None) -> None:
=======
    def updateLoggers(self, state, actions, time=None) -> None:
>>>>>>> 14f22f3d
        """
        Updates the loggers.

        Args:
            state (Dict[str, np.ndarray]): State of the system.
            actions (np.ndarray): Action taken by the controller."""

        super().updateLoggers(state, actions, time=time)
        self.logs["position_target"].append(self.current_goal[:2])
        self.logs["heading_target"].append(self.current_goal[-1])

    def isGoalReached(self, state: Dict[str, np.ndarray]) -> bool:
        """
        Checks if the goal is reached.

        Args:
            state (Dict[str, np.ndarray]): State of the system.

        Returns:
            bool: True if the goal is reached, False otherwise."""

        dist = np.linalg.norm(self.current_goal[:2] - state["position"][:2])
        if dist < self.position_distance_threshold:
            return True

    def getGoal(self) -> np.ndarray:
        """
        Returns the current goal.

        Returns:
            np.ndarray: Current goal."""

        return self.current_goal

    def setGoal(self, goal: np.ndarray) -> None:
        """
        Sets the goal of the controller.

        Args:
            goal (np.ndarray): Goal to set."""

        self.current_goal = goal
        self.goals = np.array([goal])

    def isDone(self) -> bool:
        """
        Checks if the simulation is done.

        Returns:
            bool: True if the simulation is done, False otherwise."""

        return len(self.goals) == 0

    def setTarget(self) -> None:
        """
        Sets the target of the low-level controller."""

        position_goal = self.current_goal
        yaw = self.current_goal[2]
        q = [np.cos(yaw / 2), 0, 0, np.sin(yaw / 2)]
        orientation_goal = q
        self.model.setTarget(
            target_position=position_goal, target_heading=orientation_goal
        )

    def getAction(
        self,
        state: Dict[str, np.ndarray],
        is_deterministic: bool = True,
        mute: bool = False,
        time: float = None,
    ) -> np.ndarray:
        """
        Gets the action from the controller.

        Args:
            state (Dict[str, np.ndarray]): State of the system.
            is_deterministic (bool, optional): Whether the action is deterministic or not. Defaults to True.
            mute (bool, optional): Whether to print the goal reached or not. Defaults to False.

        Returns:
            np.ndarray: Action taken by the controller."""

        if self.isGoalReached(state):
            if not mute:
                print("Goal reached!")
            if len(self.goals) > 1:
                self.current_goal = self.goals[1]
                self.goals = self.goals[1:]
            else:
                self.goals = []
        self.setTarget()
        actions = self.model.getAction(
            state, is_deterministic=is_deterministic, mute=mute
        )
        self.updateLoggers(state, actions, time=time)
        return actions

    def plotSimulation(
        self, dpi: int = 90, width: int = 1000, height: int = 1000
    ) -> None:
        """
        Plots the simulation.

        Args:
            dpi (int, optional): Dots per inch. Defaults to 90.
            width (int, optional): Width of the figure. Defaults to 1000.
            height (int, optional): Height of the figure. Defaults to 1000."""

        figsize = (width / dpi, height / dpi)

        fig, ax = plt.subplots(2, 1, figsize=figsize, dpi=dpi)

        ax[0].plot(self.logs["timevals"], self.logs["angular_velocity"])
        ax[0].set_title("angular velocity")
        ax[0].set_ylabel("radians / second")

        ax[1].plot(
            self.logs["timevals"],
            self.logs["linear_velocity"],
            label="system velocities",
        )
        ax[1].legend()
        ax[1].set_xlabel("time (seconds)")
        ax[1].set_ylabel("meters / second")
        _ = ax[1].set_title("linear_velocity")
        try:
            os.makedirs(self.save_dir, exist_ok=True)
            fig.savefig(os.path.join(self.save_dir, "velocities.png"))
        except Exception as e:
            print("Saving failed: ", e)

        fig, ax = plt.subplots(1, 1, figsize=figsize, dpi=dpi)
        ax.scatter(
            np.array(self.logs["position_target"])[:, 0],
            np.array(self.logs["position_target"])[:, 1],
            label="position goals",
        )
        ax.plot(
            np.array(self.logs["position"])[:, 0],
            np.array(self.logs["position"])[:, 1],
            label="system position",
        )
        ax.legend()
        ax.set_xlabel("meters")
        ax.set_ylabel("meters")
        ax.axis("equal")
        _ = ax.set_title("x y coordinates")
        plt.tight_layout()
        try:
            os.makedirs(self.save_dir, exist_ok=True)
            fig.savefig(os.path.join(self.save_dir, "positions.png"))
        except Exception as e:
            print("Saving failed: ", e)

        fig, ax = plt.subplots(1, 1, figsize=figsize, dpi=dpi)
        ax.plot(
            self.logs["timevals"], np.array(self.logs["actions"]), label="system action"
        )
        plt.tight_layout()
        try:
            os.makedirs(self.save_dir, exist_ok=True)
            fig.savefig(os.path.join(self.save_dir, "actions.png"))
        except Exception as e:
            print("Saving failed: ", e)


class PositionController(BaseController):
    def __init__(
        self,
        dt: float,
        model: Union[RLGamesModel, DiscreteController],
        goals_x: List[float],
        goals_y: List[float],
        position_distance_threshold: float = 0.03,
        save_dir: str = "mujoco_experiment",
        **kwargs
    ) -> None:
        """
        Initializes the controller.

        Args:
            dt (float): Simulation time step.
            model (Union[RLGamesModel, DiscreteController]): Low-level controller.
            goals_x (List[float]): List of x coordinates of the goals.
            goals_y (List[float]): List of y coordinates of the goals.
            position_distance_threshold (float, optional): Distance threshold for the position. Defaults to 0.03.
            save_dir (str, optional): Directory to save the simulation data. Defaults to "mujoco_experiment".
            **kwargs: Additional arguments."""

        super().__init__(dt, save_dir)
        self.model = model
        self.goals = np.array([goals_x, goals_y, [0] * len(goals_x)]).T
        self.current_goal = self.goals[0]
        self.distance_threshold = position_distance_threshold

    def initializeLoggers(self) -> None:
        """
        Initializes the loggers."""

        super().initializeLoggers()
        self.logs["position_target"] = []

<<<<<<< HEAD
    def updateLoggers(self, state, actions, time: float) -> None:
=======
    def updateLoggers(self, state, actions, time=None) -> None:
>>>>>>> 14f22f3d
        """
        Updates the loggers.

        Args:
            state (Dict[str, np.ndarray]): State of the system.
            actions (np.ndarray): Action taken by the controller."""

        super().updateLoggers(state, actions, time=time)
        self.logs["position_target"].append(self.current_goal[:2])

    def isGoalReached(self, state: Dict[str, np.ndarray]) -> bool:
        """
        Checks if the goal is reached.

        Args:
            state (Dict[str, np.ndarray]): State of the system.

        Returns:
            bool: True if the goal is reached, False otherwise."""

        dist = np.linalg.norm(self.current_goal[:2] - state["position"][:2])
        if dist < self.distance_threshold:
            return True

    def getGoal(self) -> np.ndarray:
        """
        Returns the current goal."""

        return self.current_goal

    def setGoal(self, goal) -> None:
        """
        Sets the goal of the controller.

        Args:
            goal (np.ndarray): Goal to set."""

        self.current_goal = goal
        self.goals = np.array([goal])

    def isDone(self) -> bool:
        """
        Checks if the simulation is done.

        Returns:
            bool: True if the simulation is done, False otherwise."""

        return len(self.goals) == 0

    def setTarget(self) -> None:
        """
        Sets the target of the low-level controller."""

        self.model.setTarget(target_position=self.current_goal)

    def getAction(
        self,
        state,
        is_deterministic: bool = True,
        mute: bool = False,
        time: float = None,
    ) -> np.ndarray:
        """
        Gets the action from the controller.

        Args:
            state (Dict[str, np.ndarray]): State of the system.
            is_deterministic (bool, optional): Whether the action is deterministic or not. Defaults to True.
            mute (bool, optional): Whether to print the goal reached or not. Defaults to False.

        Returns:
            np.ndarray: Action taken by the controller."""

        if self.isGoalReached(state):
            if not mute:
                print("Goal reached!")
            if len(self.goals) > 1:
                self.current_goal = self.goals[1]
                self.goals = self.goals[1:]
            else:
                self.goals = []

        self.setTarget()
        actions = self.model.getAction(state, is_deterministic=is_deterministic)
        self.updateLoggers(state, actions, time=time)
        return actions

    def plotSimulation(
        self, dpi: int = 90, width: int = 1000, height: int = 1000
    ) -> None:
        """
        Plots the simulation.

        Args:
            dpi (int, optional): Dots per inch. Defaults to 90.
            width (int, optional): Width of the figure. Defaults to 1000.
            height (int, optional): Height of the figure. Defaults to 1000."""

        figsize = (width / dpi, height / dpi)

        fig, ax = plt.subplots(2, 1, figsize=figsize, dpi=dpi)

        ax[0].plot(self.logs["timevals"], self.logs["angular_velocity"])
        ax[0].set_title("angular velocity")
        ax[0].set_ylabel("radians / second")

        ax[1].plot(
            self.logs["timevals"],
            self.logs["linear_velocity"],
            label="system velocities",
        )
        ax[1].legend()
        ax[1].set_xlabel("time (seconds)")
        ax[1].set_ylabel("meters / second")
        _ = ax[1].set_title("linear_velocity")
        try:
            os.makedirs(self.save_dir, exist_ok=True)
            fig.savefig(os.path.join(self.save_dir, "velocities.png"))
        except Exception as e:
            print("Saving failed: ", e)

        fig, ax = plt.subplots(1, 1, figsize=figsize, dpi=dpi)
        ax.scatter(
            np.array(self.logs["position_target"])[:, 0],
            np.array(self.logs["position_target"])[:, 1],
            label="position goals",
        )
        ax.plot(
            np.array(self.logs["position"])[:, 0],
            np.array(self.logs["position"])[:, 1],
            label="system position",
        )
        ax.legend()
        ax.set_xlabel("meters")
        ax.set_ylabel("meters")
        ax.axis("equal")
        _ = ax.set_title("x y coordinates")
        plt.tight_layout()
        try:
            os.makedirs(self.save_dir, exist_ok=True)
            fig.savefig(os.path.join(self.save_dir, "positions.png"))
        except Exception as e:
            print("Saving failed: ", e)

        fig, ax = plt.subplots(1, 1, figsize=figsize, dpi=dpi)
        ax.plot(
            self.logs["timevals"], np.array(self.logs["actions"]), label="system action"
        )
        plt.tight_layout()
        try:
            os.makedirs(self.save_dir, exist_ok=True)
            fig.savefig(os.path.join(self.save_dir, "actions.png"))
        except Exception as e:
            print("Saving failed: ", e)


class TrajectoryTracker:
    """
    A class to generate and track trajectories."""

    def __init__(
        self, lookahead: float = 0.25, closed: bool = False, offset=(0, 0), **kwargs
    ):
        """
        Initializes the trajectory tracker.

        Args:
            lookahead (float, optional): Lookahead distance. Defaults to 0.25.
            closed (bool, optional): Whether the trajectory is closed or not. Defaults to False.
            offset (tuple, optional): Offset of the trajectory. Defaults to (0,0).
            **kwargs: Additional arguments."""

        self.current_point = -1
        self.lookhead = lookahead
        self.closed = closed
        self.is_done = False
        self.offset = np.array(offset)

    def generateCircle(self, radius: float = 2, num_points: int = 360 * 10):
        """
        Generates a circle trajectory.

        Args:
            radius (float, optional): Radius of the circle. Defaults to 2.
            num_points (int, optional): Number of points. Defaults to 360*10."""

        theta = np.linspace(0, 2 * np.pi, num_points, endpoint=(not self.closed))
        self.positions = (
            np.array([np.cos(theta) * radius, np.sin(theta) * radius]).T + self.offset
        )
        self.angles = np.array([-np.sin(theta), np.cos(theta)]).T
        self.angles = np.arctan2(self.angles[:, 1], self.angles[:, 0])

    def generateSquare(self, h: float = 2, num_points: int = 360 * 10) -> None:
        """
        Generates a square trajectory.

        Args:
            h (float, optional): Height of the square. Defaults to 2.
            num_points (int, optional): Number of points. Defaults to 360*10."""

        points_per_side = num_points // 4
        s1y = np.linspace(-h / 2, h / 2, num_points, endpoint=False)
        s1x = np.ones_like(s1y) * h / 2
        u1 = np.ones_like(s1y)
        v1 = np.zeros_like(s1y)
        s2x = np.linspace(h / 2, -h / 2, num_points, endpoint=False)
        s2y = np.ones_like(s2x) * h / 2
        u2 = np.zeros_like(s2x)
        v2 = -np.ones_like(s2x)
        s3y = np.linspace(h / 2, -h / 2, num_points, endpoint=False)
        s3x = np.ones_like(s3y) * (-h / 2)
        u3 = -np.ones_like(s3y)
        v3 = np.zeros_like(s3y)
        s4x = np.linspace(-h / 2, h / 2, num_points, endpoint=False)
        s4y = np.ones_like(s4x) * (-h / 2)
        u4 = np.zeros_like(s4x)
        v4 = np.ones_like(s4x)
        self.positions = (
            np.vstack(
                [np.hstack([s1x, s2x, s3x, s4x]), np.hstack([s1y, s2y, s3y, s4y])]
            ).T
            + self.offset
        )
        self.u = np.hstack([u1, u2, u3, u4]).T
        self.v = np.hstack([v1, v2, v3, v4]).T
        self.angles = np.arctan2(self.u, self.v)

    def generateSpiral(
        self,
        start_radius: float = 0.5,
        end_radius: float = 2,
        num_loop: float = 5,
        num_points: int = 360 * 20,
    ) -> None:
        """
        Generates a spiral trajectory.

        Args:
            start_radius (float, optional): Start radius of the spiral. Defaults to 0.5.
            end_radius (float, optional): End radius of the spiral. Defaults to 2.
            num_loop (float, optional): Number of loops. Defaults to 5.
            num_points (int, optional): Number of points. Defaults to 360*20."""

        radius = np.linspace(
            start_radius, end_radius, num_points, endpoint=(not self.closed)
        )
        theta = np.linspace(
            0, 2 * np.pi * num_loop, num_points, endpoint=(not self.closed)
        )
        self.positions = (
            np.array([np.cos(theta) * radius, np.sin(theta) * radius]).T + self.offset
        )
        self.angles = np.array([-np.sin(theta), np.cos(theta)]).T
        self.angles = np.arctan2(self.angles[:, 1], self.angles[:, 0])

    def generateInfinite(self, a: float = 2, num_points: int = 360 * 10) -> None:
        """
        Generates an infinite (lemniscate of Bernoulli) trajectory.

        Args:
            a (float, optional): Controls the size of the lemniscate. Defaults to 2.
            num_points (int, optional): Number of points. Defaults to 360*10.
        """

        t = np.linspace(0, 2 * np.pi, num_points, endpoint=(not self.closed))
        x = (a * np.cos(t)) / (1 + np.sin(t) ** 2)
        y = (a * np.sin(t) * np.cos(t)) / (1 + np.sin(t) ** 2)
        self.positions = np.array([x, y]).T + self.offset
        # Derive angles based on the direction of movement across points for consistency with other functions
        directions = np.diff(self.positions, axis=0, append=self.positions[0:1])
        self.angles = (
            np.array([directions[:, 1], -directions[:, 0]]).T
            / np.linalg.norm(directions, axis=1)[:, None]
        )
        self.angles = np.arctan2(self.angles[:, 0], self.angles[:, 1])

    def generateInfinite(self, a: float = 2, num_points: int = 360 * 10) -> None:
        """
        Generates an infinite (lemniscate of Bernoulli) trajectory.

        Args:
            a (float, optional): Controls the size of the lemniscate. Defaults to 2.
            num_points (int, optional): Number of points. Defaults to 360*10.
        """

        t = np.linspace(0, 2 * np.pi, num_points, endpoint=(not self.closed))
        x = (a * np.cos(t)) / (1 + np.sin(t)**2)
        y = (a * np.sin(t) * np.cos(t)) / (1 + np.sin(t)**2)
        self.positions = np.array([x, y]).T + self.offset
        # Derive angles based on the direction of movement across points for consistency with other functions
        directions = np.diff(self.positions, axis=0, append=self.positions[0:1])
        self.angles = np.array([directions[:, 1], -directions[:, 0]]).T / np.linalg.norm(directions, axis=1)[:, None]

    def getTrackingPointIdx(self, position: np.ndarray) -> None:
        """
        Gets the tracking point index.
        The tracking point is the point the robot is currently locked on.

        Args:
            position (np.ndarray): Current position of the robot."""

        distances = np.linalg.norm(self.positions - position, axis=1)
        if self.current_point == -1:
            self.current_point = 0
        else:
            indices = np.where(distances < self.lookhead)[0]
            if len(indices) > 0:
                indices = indices[indices < 60]
                if len(indices) > 0:
                    self.current_point = np.max(indices)

    def rollTrajectory(self) -> None:
        """
        Rolls the trajectory, so that the current point is the first point."""

        if self.closed:
            self.positions = np.roll(self.positions, -self.current_point, axis=0)
            self.angles = np.roll(self.angles, -self.current_point, axis=0)
            self.current_point = 0
        else:
            self.positions = self.positions[self.current_point :]
            self.angles = self.angles[self.current_point :]
            self.current_point = 0
        if self.positions.shape[0] <= 1:
            self.is_done = True

    def isDone(self):
        """
        Checks if the trajectory is done."""

        return self.is_done

    def getPointForTracking(self) -> List[np.ndarray]:
        """
        Gets the position the tracker is currently locked on.

        Returns:
            List[np.ndarray]: Position being tracked."""

        position = self.positions[self.current_point]
        angle = self.angles[self.current_point]
        self.rollTrajectory()
        return position, angle

    def get_target_position(self) -> np.ndarray:
        """
        Gets the target position.

        Returns:
            np.ndarray: Target position."""

        return self.target_position

    def computeVelocityVector(
        self, target_position: np.ndarray, position: np.ndarray
    ) -> np.ndarray:
        """
        Computes the velocity vector.
        That is the vector that will enable the robot to reach the position being tracked.

        Args:
            target_position (np.ndarray): Position being tracked.
            position (np.ndarray): Current position of the robot."""

        diff = target_position - position
        return diff / np.linalg.norm(diff)

    def getVelocityVector(self, position: np.ndarray) -> np.ndarray:
        """
        Gets the velocity vector.

        Args:
            position (np.ndarray): Current position of the robot.

        Returns:
            np.ndarray: Velocity vector."""

        self.getTrackingPointIdx(position)
        self.target_position, target_angle = self.getPointForTracking()
        velocity_vector = self.computeVelocityVector(self.target_position, position)
        return velocity_vector, target_angle


class VelocityTracker(BaseController):
    def __init__(
        self,
        dt: float,
        model: Union[RLGamesModel, DiscreteController],
        target_tracking_velocity: float = 0.25,
        lookahead_dist: float = 0.15,
        closed: bool = True,
        x_offset: float = 0,
        y_offset: float = 0,
        radius: float = 1.5,
        height: float = 1.5,
        start_radius: float = 0.5,
        end_radius: float = 2.0,
        num_loops: int = 4,
        trajectory_type: str = "circle",
        save_dir: str = "mujoco_experiment",
        **kwargs
    ) -> None:
        """
        Initializes the controller.

        Args:
            dt (float): Simulation time step.
            model (Union[RLGamesModel, DiscreteController]): Low-level controller.
            target_tracking_velocity (float, optional): Target tracking velocity. Defaults to 0.25.
            lookahead_dist (float, optional): Lookahead distance. Defaults to 0.15.
            closed (bool, optional): Whether the trajectory is closed or not. Defaults to True.
            x_offset (float, optional): x offset of the trajectory. Defaults to 0.
            y_offset (float, optional): y offset of the trajectory. Defaults to 0.
            radius (float, optional): Radius of the trajectory. Defaults to 1.5.
            height (float, optional): Height of the trajectory. Defaults to 1.5.
            start_radius (float, optional): Start radius of the trajectory. Defaults to 0.5.
            end_radius (float, optional): End radius of the trajectory. Defaults to 2.0.
            num_loops (int, optional): Number of loops. Defaults to 4.
            trajectory_type (str, optional): Type of trajectory. Defaults to "circle".
            save_dir (str, optional): Directory to save the simulation data. Defaults to "mujoco_experiment".
            **kwargs: Additional arguments."""

        super().__init__(dt, save_dir)
        self.tracker = TrajectoryTracker(
            lookahead=lookahead_dist, closed=closed, offset=(x_offset, y_offset)
        )
        if trajectory_type.lower() == "square":
            self.tracker.generateSquare(h=height)
        elif trajectory_type.lower() == "circle":
            self.tracker.generateCircle(radius=radius)
        elif trajectory_type.lower() == "spiral":
            self.tracker.generateSpiral(
                start_radius=start_radius, end_radius=end_radius, num_loop=num_loops
            )
        elif trajectory_type.lower() == "infinite":
            self.tracker.generateInfinite(a=radius)
        else:
            raise ValueError(
                "Unknown trajectory type. Must be square, circle or spiral."
            )

        self.model = model
        self.target_tracking_velocity = target_tracking_velocity
        self.velocity_goal = [0, 0, 0]

    def initializeLoggers(self) -> None:
        """
        Initializes the loggers."""

        super().initializeLoggers()
        self.logs["velocity_goal"] = []
        self.logs["position_target"] = []

    def updateLoggers(self, state, actions, time=None) -> None:
        """
        Updates the loggers.

        Args:
            state (Dict[str, np.ndarray]): State of the system.
            actions (np.ndarray): Action taken by the controller."""

        super().updateLoggers(state, actions, time=time)
        self.logs["velocity_goal"].append(self.velocity_goal[:2])
        self.logs["position_target"].append(self.getTargetPosition())

    def getGoal(self) -> np.ndarray:
        """
        Returns the current goal.

        Returns:
            np.ndarray: Current goal."""

        return self.velocity_goal

    def setGoal(self, goal: np.ndarray) -> None:
        """
        Sets the goal of the controller.

        Args:
            goal (np.ndarray): Goal to set."""

        self.target_tracking_velocity = goal

    def getTargetPosition(self) -> np.ndarray:
        """
        Gets the target position.

        Returns:
            np.ndarray: Target position."""

        return self.tracker.get_target_position()

    def isDone(self) -> bool:
        """
        Checks if the simulation is done.

        Returns:
            bool: True if the simulation is done, False otherwise."""

        return self.tracker.is_done

    def setTarget(self) -> None:
        """
        Sets the target of the low-level controller."""

        self.model.setTarget(target_linear_velocity=self.velocity_goal)

    def getAction(
        self,
        state: Dict[str, np.ndarray],
        is_deterministic: bool = True,
        mute: bool = False,
        time: float = None,
    ) -> np.ndarray:
        """
        Gets the action from the controller.

        Args:
            state (Dict[str, np.ndarray]): State of the system.
            is_deterministic (bool, optional): Whether the action is deterministic or not. Defaults to True.
            mute (bool, optional): Whether to print the goal reached or not. Defaults to False.
        """

        self.velocity_vector, _ = self.tracker.getVelocityVector(state["position"][:2])
        self.velocity_goal[0] = self.velocity_vector[0] * self.target_tracking_velocity
        self.velocity_goal[1] = self.velocity_vector[1] * self.target_tracking_velocity
        self.setTarget()
        actions = self.model.getAction(
            state, is_deterministic=is_deterministic, mute=mute
        )
        self.updateLoggers(state, actions, time=time)
        return actions

    def plotSimulation(
        self, dpi: int = 135, width: int = 1000, height: int = 1000
    ) -> None:
        """
        Plots the simulation.

        Args:
            dpi (int, optional): Dots per inch. Defaults to 135.
            width (int, optional): Width of the figure. Defaults to 1000.
            height (int, optional): Height of the figure. Defaults to 1000."""

        figsize = (width / dpi, height / dpi)

        fig, ax = plt.subplots(1, 1, figsize=figsize, dpi=dpi)

        linear_velocity = np.array(self.logs["linear_velocity"])
        target_velocity = np.array(self.logs["velocity_goal"])

        ax.plot(
            self.logs["timevals"],
            linear_velocity[:, 0],
            label="x linear velocity",
        )
        ax.plot(
            self.logs["timevals"],
            linear_velocity[:, 1],
            label="y linear velocity",
        )
        ax.plot(
            self.logs["timevals"],
            target_velocity[:, 0],
            label="x target velocity",
        )
        ax.plot(
            self.logs["timevals"],
            target_velocity[:, 1],
            label="y target velocity",
        )
        ax.legend()
        ax.set_xlabel("time (seconds)")
        ax.set_ylabel("Linear velocities (m/s)")
        _ = ax.set_title("Linear velocity tracking")
        try:
            os.makedirs(self.save_dir, exist_ok=True)
            fig.savefig(os.path.join(self.save_dir, "velocities.png"))
        except Exception as e:
            print("Saving failed: ", e)

        fig, ax = plt.subplots(1, 1, figsize=figsize, dpi=dpi)
        ax.plot(
            np.array(self.logs["position_target"])[:, 0],
            np.array(self.logs["position_target"])[:, 1],
            label="trajectory",
        )
        ax.plot(
            np.array(self.logs["position"])[:, 0],
            np.array(self.logs["position"])[:, 1],
            label="system position",
        )
        ax.legend()
        ax.set_xlabel("x (meters)")
        ax.set_ylabel("y (meters)")
        ax.axis("equal")
        _ = ax.set_title("Trajectory in xy plane")
        plt.tight_layout()
        try:
            os.makedirs(self.save_dir, exist_ok=True)
            fig.savefig(os.path.join(self.save_dir, "positions.png"))
        except Exception as e:
            print("Saving failed: ", e)


class VelocityHeadingTracker(BaseController):
    def __init__(
        self,
        dt: float,
        model: Union[RLGamesModel, DiscreteController],
        target_tracking_velocity: float = 0.25,
        lookahead_dist: float = 0.15,
        closed: bool = True,
        x_offset: float = 0,
        y_offset: float = 0,
        radius: float = 1.5,
        height: float = 1.5,
        start_radius: float = 0.5,
        end_radius: float = 2.0,
        num_loops: int = 4,
        trajectory_type: str = "circle",
        save_dir: str = "mujoco_experiment",
        **kwargs
    ) -> None:
        """
        Initializes the controller.

        Args:
            dt (float): Simulation time step.
            model (Union[RLGamesModel, DiscreteController]): Low-level controller.
            target_tracking_velocity (float, optional): Target tracking velocity. Defaults to 0.25.
            lookahead_dist (float, optional): Lookahead distance. Defaults to 0.15.
            closed (bool, optional): Whether the trajectory is closed or not. Defaults to True.
            x_offset (float, optional): x offset of the trajectory. Defaults to 0.
            y_offset (float, optional): y offset of the trajectory. Defaults to 0.
            radius (float, optional): Radius of the trajectory. Defaults to 1.5.
            height (float, optional): Height of the trajectory. Defaults to 1.5.
            start_radius (float, optional): Start radius of the trajectory. Defaults to 0.5.
            end_radius (float, optional): End radius of the trajectory. Defaults to 2.0.
            num_loops (int, optional): Number of loops. Defaults to 4.
            trajectory_type (str, optional): Type of trajectory. Defaults to "circle".
            save_dir (str, optional): Directory to save the simulation data. Defaults to "mujoco_experiment".
            **kwargs: Additional arguments."""

        super().__init__(dt, save_dir)
        self.tracker = TrajectoryTracker(
            lookahead=lookahead_dist, closed=closed, offset=(x_offset, y_offset)
        )
        if trajectory_type.lower() == "square":
            self.tracker.generateSquare(h=height)
        elif trajectory_type.lower() == "circle":
            self.tracker.generateCircle(radius=radius)
        elif trajectory_type.lower() == "spiral":
            self.tracker.generateSpiral(
                start_radius=start_radius, end_radius=end_radius, num_loop=num_loops
            )
        elif trajectory_type.lower() == "infinite":
            self.tracker.generateInfinite(a=radius)
        else:
            raise ValueError(
                "Unknown trajectory type. Must be square, circle or spiral."
            )

        self.model = model
        self.target_tracking_velocity = target_tracking_velocity
        self.velocity_goal = [0, 0, 0]
        self.target_heading = [0]

    def initializeLoggers(self) -> None:
        """
        Initializes the loggers."""

        super().initializeLoggers()
        self.logs["velocity_goal"] = []
        self.logs["heading_target"] = []
        self.logs["position_target"] = []

    def updateLoggers(self, state, actions, time=None) -> None:
        """
        Updates the loggers.

        Args:
            state (Dict[str, np.ndarray]): State of the system.
            actions (np.ndarray): Action taken by the controller."""

        super().updateLoggers(state, actions, time=time)
        self.logs["velocity_goal"].append(self.velocity_goal[:2])
        self.logs["heading_target"].append(self.target_heading[0])
        self.logs["position_target"].append(self.getTargetPosition())

    def getGoal(self) -> np.ndarray:
        """
        Returns the current goal.

        Returns:
            np.ndarray: Current goal."""

        return self.velocity_goal + self.target_heading

    def setGoal(self, goal: np.ndarray) -> None:
        """
        Sets the goal of the controller.

        Args:
            goal (np.ndarray): Goal to set."""

        self.target_tracking_velocity = goal[:3]
        self.target_heading = goal[3]

    def getTargetPosition(self) -> np.ndarray:
        """
        Gets the target position.

        Returns:
            np.ndarray: Target position."""

        return self.tracker.get_target_position()

    def isDone(self) -> bool:
        """
        Checks if the simulation is done.

        Returns:
            bool: True if the simulation is done, False otherwise."""

        return self.tracker.is_done

    def setTarget(self) -> None:
        """
        Sets the target of the low-level controller."""

        yaw = self.target_heading[0]
        q = [np.cos(yaw / 2), 0, 0, np.sin(yaw / 2)]
        orientation_goal = q
        self.model.setTarget(
            target_linear_velocity=self.velocity_goal, target_heading=orientation_goal
        )

    def getAction(
        self,
        state: Dict[str, np.ndarray],
        is_deterministic: bool = True,
        mute: bool = False,
        time: float = None,
    ) -> np.ndarray:
        """
        Gets the action from the controller.

        Args:
            state (Dict[str, np.ndarray]): State of the system.
            is_deterministic (bool, optional): Whether the action is deterministic or not. Defaults to True.
            mute (bool, optional): Whether to print the goal reached or not. Defaults to False.
        """

        self.velocity_vector, target_heading = self.tracker.getVelocityVector(
            state["position"][:2]
        )
        self.velocity_goal[0] = self.velocity_vector[0] * self.target_tracking_velocity
        self.velocity_goal[1] = self.velocity_vector[1] * self.target_tracking_velocity
        self.target_heading[0] = target_heading
        self.setTarget()
        actions = self.model.getAction(
            state, is_deterministic=is_deterministic, mute=mute
        )
        self.updateLoggers(state, actions, time=time)
        return actions

    def plotSimulation(
        self, dpi: int = 135, width: int = 1000, height: int = 1000
    ) -> None:
        """
        Plots the simulation.

        Args:
            dpi (int, optional): Dots per inch. Defaults to 135.
            width (int, optional): Width of the figure. Defaults to 1000.
            height (int, optional): Height of the figure. Defaults to 1000."""

        figsize = (width / dpi, height / dpi)

        fig, ax = plt.subplots(1, 1, figsize=figsize, dpi=dpi)

        linear_velocity = np.array(self.logs["linear_velocity"])
        target_velocity = np.array(self.logs["velocity_goal"])

        ax.plot(
            self.logs["timevals"],
            linear_velocity[:, 0],
            label="x linear velocity",
        )
        ax.plot(
            self.logs["timevals"],
            linear_velocity[:, 1],
            label="y linear velocity",
        )
        ax.plot(
            self.logs["timevals"],
            target_velocity[:, 0],
            label="x target velocity",
        )
        ax.plot(
            self.logs["timevals"],
            target_velocity[:, 1],
            label="y target velocity",
        )
        ax.legend()
        ax.set_xlabel("time (seconds)")
        ax.set_ylabel("Linear velocities (m/s)")
        _ = ax.set_title("Linear velocity tracking")
        try:
            os.makedirs(self.save_dir, exist_ok=True)
            fig.savefig(os.path.join(self.save_dir, "velocities.png"))
        except Exception as e:
            print("Saving failed: ", e)

        fig, ax = plt.subplots(1, 1, figsize=figsize, dpi=dpi)
        ax.plot(
            np.array(self.logs["position_target"])[:, 0],
            np.array(self.logs["position_target"])[:, 1],
            label="trajectory",
        )
        ax.plot(
            np.array(self.logs["position"])[:, 0],
            np.array(self.logs["position"])[:, 1],
            label="system position",
        )
        ax.legend()
        ax.set_xlabel("x (meters)")
        ax.set_ylabel("y (meters)")
        ax.axis("equal")
        _ = ax.set_title("Trajectory in xy plane")
        plt.tight_layout()
        try:
            os.makedirs(self.save_dir, exist_ok=True)
            fig.savefig(os.path.join(self.save_dir, "positions.png"))
        except Exception as e:
            print("Saving failed: ", e)

        orientations = np.array(self.logs["quaternion"])
        positions = np.array(self.logs["position"])
        target_positions = np.array(self.logs["position_target"])
        v = 2 * (
            orientations[:, 0] * orientations[:, 3]
            + orientations[:, 1] * orientations[:, 2]
        )
        u = 1 - 2 * (
            orientations[:, 2] * orientations[:, 2]
            + orientations[:, 3] * orientations[:, 3]
        )
        target_headings = np.array(self.logs["heading_target"])
        u_target = np.cos(target_headings)
        v_target = np.sin(target_headings)

        fig, ax = plt.subplots(1, 1, figsize=figsize, dpi=dpi)
        ax.quiver(
            target_positions[:, 0],
            target_positions[:, 1],
            u_target,
            v_target,
            label="reference_trajectory",
            color="r",
        )
        ax.quiver(
            positions[:, 0],
            positions[:, 1],
            u,
            v,
            label="system trajectory",
            color="b",
        )
        ax.legend()
        ax.set_xlabel("x (meters)")
        ax.set_ylabel("y (meters)")
        ax.axis("equal")
        _ = ax.set_title("Trajectory in xy plane")
        plt.tight_layout()
        try:
            os.makedirs(self.save_dir, exist_ok=True)
            fig.savefig(os.path.join(self.save_dir, "positions.png"))
        except Exception as e:
            print("Saving failed: ", e)


class HLControllerFactory:
    """
    Factory for high-level controllers."""

    def __init__(self):
        self.registered_controllers = {}

    def registerController(
        self,
        name: str,
        controller: Union[PositionController, PoseController, VelocityTracker],
    ):
        """
        Registers a controller.

        Args:
            name (str): Name of the controller.
            controller (Union[PositionController, PoseController, VelocityTracker]): Controller class.
        """
        self.registered_controllers[name] = controller

    def parseControllerConfiguration(self, cfg: Dict):
        """
        Parses the controller configuration.

        Args:
            cfg (Dict): Configuration dictionary."""

        return cfg["hl_task"], cfg["hl_task"]["name"]

    def __call__(
        self, cfg: Dict, model: Union[RLGamesModel, DiscreteController], dt: float
    ):
        """
        Creates a controller.

        Args:
            cfg (Dict): Configuration dictionary.
            model (Union[RLGamesModel, DiscreteController]): Low-level controller.
            dt (float): Simulation time step."""

        new_cfg, mode = self.parseControllerConfiguration(cfg)
        assert mode in list(self.registered_controllers.keys()), "Unknown hl_task mode."
        return self.registered_controllers[mode](dt, model, **new_cfg)


"""
Register the controllers."""

hlControllerFactory = HLControllerFactory()
hlControllerFactory.registerController("position", PositionController)
hlControllerFactory.registerController("pose", PoseController)
hlControllerFactory.registerController("linear_velocity", VelocityTracker)
hlControllerFactory.registerController(
    "linear_velocity_heading", VelocityHeadingTracker
)<|MERGE_RESOLUTION|>--- conflicted
+++ resolved
@@ -261,11 +261,7 @@
         self.logs["position_target"] = []
         self.logs["heading_target"] = []
 
-<<<<<<< HEAD
     def updateLoggers(self, state, actions, time: float = None) -> None:
-=======
-    def updateLoggers(self, state, actions, time=None) -> None:
->>>>>>> 14f22f3d
         """
         Updates the loggers.
 
@@ -469,11 +465,7 @@
         super().initializeLoggers()
         self.logs["position_target"] = []
 
-<<<<<<< HEAD
     def updateLoggers(self, state, actions, time: float) -> None:
-=======
-    def updateLoggers(self, state, actions, time=None) -> None:
->>>>>>> 14f22f3d
         """
         Updates the loggers.
 
@@ -761,12 +753,15 @@
         """
 
         t = np.linspace(0, 2 * np.pi, num_points, endpoint=(not self.closed))
-        x = (a * np.cos(t)) / (1 + np.sin(t)**2)
-        y = (a * np.sin(t) * np.cos(t)) / (1 + np.sin(t)**2)
+        x = (a * np.cos(t)) / (1 + np.sin(t) ** 2)
+        y = (a * np.sin(t) * np.cos(t)) / (1 + np.sin(t) ** 2)
         self.positions = np.array([x, y]).T + self.offset
         # Derive angles based on the direction of movement across points for consistency with other functions
         directions = np.diff(self.positions, axis=0, append=self.positions[0:1])
-        self.angles = np.array([directions[:, 1], -directions[:, 0]]).T / np.linalg.norm(directions, axis=1)[:, None]
+        self.angles = (
+            np.array([directions[:, 1], -directions[:, 0]]).T
+            / np.linalg.norm(directions, axis=1)[:, None]
+        )
 
     def getTrackingPointIdx(self, position: np.ndarray) -> None:
         """
@@ -928,7 +923,7 @@
         self.logs["velocity_goal"] = []
         self.logs["position_target"] = []
 
-    def updateLoggers(self, state, actions, time=None) -> None:
+    def updateLoggers(self, state, actions, time: float = None) -> None:
         """
         Updates the loggers.
 

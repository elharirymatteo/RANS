--- conflicted
+++ resolved
@@ -504,7 +504,6 @@
                 indices=env_long,
             )
 
-<<<<<<< HEAD
     def set_to_pose(
         self, env_ids: torch.Tensor, positions: torch.Tensor, heading: torch.Tensor
     ) -> None:
@@ -549,8 +548,6 @@
         self._platforms.set_joint_velocities(self.dof_vel[env_ids], indices=env_ids)
         self.imu.reset_idx(env_ids)
 
-=======
->>>>>>> 14f22f3d
     def reset_idx(self, env_ids: torch.Tensor) -> None:
         """
         Resets the environments with the given indices.

from omniisaacgymenvs.tasks.virtual_floating_platform.MFP2D_core import Core, parse_data_dict
from omniisaacgymenvs.tasks.virtual_floating_platform.MFP2D_task_rewards import GoToPoseReward
from omniisaacgymenvs.tasks.virtual_floating_platform.MFP2D_task_parameters import GoToPoseParameters

import math
import torch

EPS = 1e-6   # small constant to avoid divisions by 0 and log(0)

class GoToPoseTask(Core):
    def __init__(self, task_param, reward_param, num_envs, device):
        super(GoToPoseTask, self).__init__(num_envs, device)
        self._task_parameters = parse_data_dict(GoToPoseParameters(), task_param)
        self._reward_parameters = parse_data_dict(GoToPoseReward(), reward_param)

        self._goal_reached = torch.zeros((self._num_envs), device=self._device, dtype=torch.int32)
        self._target_positions = torch.zeros((self._num_envs, 2), device=self._device, dtype=torch.float32)
        self._target_headings = torch.zeros((self._num_envs), device=self._device, dtype=torch.float32)
        self._task_label = self._task_label * 1 

    def create_stats(self, stats):
        torch_zeros = lambda: torch.zeros(self._num_envs, dtype=torch.float, device=self._device, requires_grad=False)
        if not "position_reward" in stats.keys():
            stats["position_reward"] = torch_zeros()
        if not "position_error" in stats.keys():
            stats["position_error"] = torch_zeros()
        if not "heading_reward" in stats.keys():
            stats["heading_reward"] = torch_zeros()
        if not "heading_error" in stats.keys():
            stats["heading_error"] = torch_zeros()
        return stats

    def get_state_observations(self, current_state):
        # position distance
        self._position_error = self._target_positions - current_state["position"]
        # heading distance
        heading = torch.arctan2(current_state["orientation"][:,1], current_state["orientation"][:, 0])
        self._heading_error = torch.arctan2(torch.sin(self._target_headings - heading), torch.cos(self._target_headings - heading))
        # Encode task data
        self._task_data[:,:2] = self._position_error
        self._task_data[:, 2] = torch.cos(self._heading_error)
        self._task_data[:, 3] = torch.sin(self._heading_error)
        return self.update_observation_tensor(current_state)

    def compute_reward(self, current_state, actions):
        # position error
        self.position_dist = torch.sqrt(torch.square(self._position_error).sum(-1))
        self.heading_dist = torch.abs(self._heading_error)

        # Checks if the goal is reached
        position_goal_is_reached = (self.position_dist < self._task_parameters.x_y_tolerance).int()
        heading_goal_is_reached = (self.heading_dist < self._task_parameters.heading_tolerance).int()
        goal_is_reached = position_goal_is_reached * heading_goal_is_reached
        self._goal_reached *= goal_is_reached # if not set the value to 0
        self._goal_reached += goal_is_reached # if it is add 1
    
        # rewards
        self.position_reward, self.heading_reward = self._reward_parameters.compute_reward(current_state, actions, self.position_dist, self.heading_dist)
      
<<<<<<< HEAD
=======
        # adding energy penalty
        self.position_reward -= self._task_parameters.energy_penalty *  actions.sum(-1)

        # adding velocity penalty
        self.position_reward -= self._task_parameters.velocity_penalty *  current_state['linear_velocity'].sum(-1)

        #adding angular velocity penalty
        self.heading_reward -= self._task_parameters.angular_velocity_penalty *  current_state['angular_velocity'].sum(-1)

>>>>>>> 2f974533
        return self.position_reward + self.heading_reward
    
    def update_kills(self):
        die = torch.zeros_like(self._goal_reached, dtype=torch.long)
        ones = torch.ones_like(self._goal_reached, dtype=torch.long)
        die = torch.where(self.position_dist > self._task_parameters.kill_dist, ones, die)
        die = torch.where(self._goal_reached > self._task_parameters.kill_after_n_steps_in_tolerance, ones, die)
        return die
    
    def update_statistics(self, stats):
        stats["position_reward"] += self.position_reward
        stats["heading_reward"] += self.heading_reward
        stats["position_error"] += self.position_dist
        stats["heading_error"] += self.heading_dist
        return stats

    def reset(self, env_ids):
        self._goal_reached[env_ids] = 0

    def get_goals(self, env_ids, target_positions, target_orientations):
        num_goals = len(env_ids)
        # Randomize position
        self._target_positions[env_ids] = torch.rand((num_goals, 2), device=self._device)*self._task_parameters.goal_random_position*2 - self._task_parameters.goal_random_position
        target_positions[env_ids,:2] += self._target_positions[env_ids]
        # Randomize heading
        self._target_headings[env_ids] = torch.rand(num_goals, device=self._device) * math.pi * 2
        target_orientations[env_ids, 0] = torch.cos(self._target_headings[env_ids]*0.5)
        target_orientations[env_ids, 3] = torch.sin(self._target_headings[env_ids]*0.5)
        return target_positions, target_orientations
    
    def get_spawns(self, env_ids, initial_position, initial_orientation, step=0):
        num_resets = len(env_ids)
        # Resets the counter of steps for which the goal was reached
        self._goal_reached[env_ids] = 0
        # Run curriculum if selected
        if self._task_parameters.spawn_curriculum:
            if step < self._task_parameters.spawn_curriculum_warmup:
                rmax = self._task_parameters.spawn_curriculum_max_dist
                rmin = self._task_parameters.spawn_curriculum_min_dist
            elif step > self._task_parameters.spawn_curriculum_end:
                rmax = self._task_parameters.max_spawn_dist
                rmin = self._task_parameters.min_spawn_dist
            else:
                r = (step - self._task_parameters.spawn_curriculum_warmup) / (self._task_parameters.spawn_curriculum_end - self._task_parameters.spawn_curriculum_warmup)
                rmax = r * (self._task_parameters.max_spawn_dist - self._task_parameters.spawn_curriculum_max_dist) + self._task_parameters.spawn_curriculum_max_dist
                rmin = r * (self._task_parameters.min_spawn_dist - self._task_parameters.spawn_curriculum_min_dist) + self._task_parameters.spawn_curriculum_min_dist
        else:
            rmax = self._task_parameters.max_spawn_dist
            rmin = self._task_parameters.min_spawn_dist

        # Randomizes the starting position of the platform
        r = torch.rand((num_resets,), device=self._device) * (rmax - rmin) + rmin
        theta = torch.rand((num_resets,), device=self._device) * 2 * math.pi
        initial_position[env_ids, 0] += (r)*torch.cos(theta) + self._target_positions[env_ids, 0]
        initial_position[env_ids, 1] += (r)*torch.sin(theta) + self._target_positions[env_ids, 1]
        initial_position[env_ids, 2] += 0

        # Randomizes the heading of the platform
        random_orient = torch.rand(num_resets, device=self._device) * math.pi
        initial_orientation[env_ids, 0] = torch.cos(random_orient*0.5)
        initial_orientation[env_ids, 3] = torch.sin(random_orient*0.5)
        return initial_position, initial_orientation<|MERGE_RESOLUTION|>--- conflicted
+++ resolved
@@ -57,18 +57,6 @@
         # rewards
         self.position_reward, self.heading_reward = self._reward_parameters.compute_reward(current_state, actions, self.position_dist, self.heading_dist)
       
-<<<<<<< HEAD
-=======
-        # adding energy penalty
-        self.position_reward -= self._task_parameters.energy_penalty *  actions.sum(-1)
-
-        # adding velocity penalty
-        self.position_reward -= self._task_parameters.velocity_penalty *  current_state['linear_velocity'].sum(-1)
-
-        #adding angular velocity penalty
-        self.heading_reward -= self._task_parameters.angular_velocity_penalty *  current_state['angular_velocity'].sum(-1)
-
->>>>>>> 2f974533
         return self.position_reward + self.heading_reward
     
     def update_kills(self):

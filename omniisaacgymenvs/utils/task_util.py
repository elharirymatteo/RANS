# Copyright (c) 2018-2022, NVIDIA Corporation
# All rights reserved.
#
# Redistribution and use in source and binary forms, with or without
# modification, are permitted provided that the following conditions are met:
#
# 1. Redistributions of source code must retain the above copyright notice, this
#    list of conditions and the following disclaimer.
#
# 2. Redistributions in binary form must reproduce the above copyright notice,
#    this list of conditions and the following disclaimer in the documentation
#    and/or other materials provided with the distribution.
#
# 3. Neither the name of the copyright holder nor the names of its
#    contributors may be used to endorse or promote products derived from
#    this software without specific prior written permission.
#
# THIS SOFTWARE IS PROVIDED BY THE COPYRIGHT HOLDERS AND CONTRIBUTORS "AS IS"
# AND ANY EXPRESS OR IMPLIED WARRANTIES, INCLUDING, BUT NOT LIMITED TO, THE
# IMPLIED WARRANTIES OF MERCHANTABILITY AND FITNESS FOR A PARTICULAR PURPOSE ARE
# DISCLAIMED. IN NO EVENT SHALL THE COPYRIGHT HOLDER OR CONTRIBUTORS BE LIABLE
# FOR ANY DIRECT, INDIRECT, INCIDENTAL, SPECIAL, EXEMPLARY, OR CONSEQUENTIAL
# DAMAGES (INCLUDING, BUT NOT LIMITED TO, PROCUREMENT OF SUBSTITUTE GOODS OR
# SERVICES; LOSS OF USE, DATA, OR PROFITS; OR BUSINESS INTERRUPTION) HOWEVER
# CAUSED AND ON ANY THEORY OF LIABILITY, WHETHER IN CONTRACT, STRICT LIABILITY,
# OR TORT (INCLUDING NEGLIGENCE OR OTHERWISE) ARISING IN ANY WAY OUT OF THE USE
# OF THIS SOFTWARE, EVEN IF ADVISED OF THE POSSIBILITY OF SUCH DAMAGE.


<<<<<<< HEAD
def initialize_task(config, env, init_sim=True):
    from .config_utils.sim_config import SimConfig

    sim_config = SimConfig(config)

=======
def import_tasks():
>>>>>>> 4948d18d
    from omniisaacgymenvs.tasks.allegro_hand import AllegroHandTask
    from omniisaacgymenvs.tasks.ant import AntLocomotionTask
    from omniisaacgymenvs.tasks.anymal import AnymalTask
    from omniisaacgymenvs.tasks.anymal_terrain import AnymalTerrainTask
    from omniisaacgymenvs.tasks.ball_balance import BallBalanceTask
    from omniisaacgymenvs.tasks.cartpole import CartpoleTask
<<<<<<< HEAD
    from omniisaacgymenvs.tasks.factory.factory_task_nut_bolt_pick import (
        FactoryTaskNutBoltPick,
    )
=======
    from omniisaacgymenvs.tasks.cartpole_camera import CartpoleCameraTask
    from omniisaacgymenvs.tasks.crazyflie import CrazyflieTask
    from omniisaacgymenvs.tasks.factory.factory_task_nut_bolt_pick import FactoryTaskNutBoltPick
    from omniisaacgymenvs.tasks.factory.factory_task_nut_bolt_place import FactoryTaskNutBoltPlace
    from omniisaacgymenvs.tasks.factory.factory_task_nut_bolt_screw import FactoryTaskNutBoltScrew
>>>>>>> 4948d18d
    from omniisaacgymenvs.tasks.franka_cabinet import FrankaCabinetTask
    from omniisaacgymenvs.tasks.franka_deformable import FrankaDeformableTask
    from omniisaacgymenvs.tasks.humanoid import HumanoidLocomotionTask
    from omniisaacgymenvs.tasks.ingenuity import IngenuityTask
    from omniisaacgymenvs.tasks.quadcopter import QuadcopterTask
    from omniisaacgymenvs.tasks.shadow_hand import ShadowHandTask
<<<<<<< HEAD
    from omniisaacgymenvs.tasks.crazyflie import CrazyflieTask
    from omniisaacgymenvs.tasks.MFP2D_Virtual import MFP2DVirtual
    from omniisaacgymenvs.tasks.MFP2D_Virtual_Dock import MFP2DVirtual_Dock
    from omniisaacgymenvs.tasks.MFP2D_Virtual_Dock_RGBD import MFP2DVirtual_Dock_RGBD
    from omniisaacgymenvs.tasks.MFP3D_Virtual import MFP3DVirtual
=======

    from omniisaacgymenvs.tasks.warp.ant import AntLocomotionTask as AntLocomotionTaskWarp
    from omniisaacgymenvs.tasks.warp.cartpole import CartpoleTask as CartpoleTaskWarp
    from omniisaacgymenvs.tasks.warp.humanoid import HumanoidLocomotionTask as HumanoidLocomotionTaskWarp
>>>>>>> 4948d18d

    # Mappings from strings to environments
    task_map = {
        "AllegroHand": AllegroHandTask,
        "Ant": AntLocomotionTask,
        "Anymal": AnymalTask,
        "AnymalTerrain": AnymalTerrainTask,
        "BallBalance": BallBalanceTask,
        "Cartpole": CartpoleTask,
        "CartpoleCamera": CartpoleCameraTask,
        "FactoryTaskNutBoltPick": FactoryTaskNutBoltPick,
        "FactoryTaskNutBoltPlace": FactoryTaskNutBoltPlace,
        "FactoryTaskNutBoltScrew": FactoryTaskNutBoltScrew,
        "FrankaCabinet": FrankaCabinetTask,
        "FrankaDeformable": FrankaDeformableTask,
        "Humanoid": HumanoidLocomotionTask,
        "Ingenuity": IngenuityTask,
        "Quadcopter": QuadcopterTask,
        "Crazyflie": CrazyflieTask,
        "ShadowHand": ShadowHandTask,
        "ShadowHandOpenAI_FF": ShadowHandTask,
        "ShadowHandOpenAI_LSTM": ShadowHandTask,
        "MFP2DVirtual": MFP2DVirtual,
        "MFP2DVirtual_Dock": MFP2DVirtual_Dock,
        "MFP2DVirtual_Dock_RGBD": MFP2DVirtual_Dock_RGBD,
        "MFP3DVirtual": MFP3DVirtual,
    }

    task_map_warp = {
        "Cartpole": CartpoleTaskWarp,
        "Ant":AntLocomotionTaskWarp,
        "Humanoid": HumanoidLocomotionTaskWarp
    }

    return task_map, task_map_warp


def initialize_task(config, env, init_sim=True):
    from omniisaacgymenvs.utils.config_utils.sim_config import SimConfig

    sim_config = SimConfig(config)
    task_map, task_map_warp = import_tasks()

    cfg = sim_config.config
    if cfg["warp"]:
        task_map = task_map_warp

    task = task_map[cfg["task_name"]](
        name=cfg["task_name"], sim_config=sim_config, env=env
    )

<<<<<<< HEAD
    env.set_task(
        task=task,
        sim_params=sim_config.get_physics_params(),
        backend="torch",
        init_sim=init_sim,
    )
=======
    backend = "warp" if cfg["warp"] else "torch"

    rendering_dt = sim_config.get_physics_params()["rendering_dt"]

    env.set_task(
        task=task,
        sim_params=sim_config.get_physics_params(),
        backend=backend,
        init_sim=init_sim,
        rendering_dt=rendering_dt,
    )

>>>>>>> 4948d18d
    return task<|MERGE_RESOLUTION|>--- conflicted
+++ resolved
@@ -27,50 +27,49 @@
 # OF THIS SOFTWARE, EVEN IF ADVISED OF THE POSSIBILITY OF SUCH DAMAGE.
 
 
-<<<<<<< HEAD
 def initialize_task(config, env, init_sim=True):
     from .config_utils.sim_config import SimConfig
 
     sim_config = SimConfig(config)
 
-=======
+
 def import_tasks():
->>>>>>> 4948d18d
     from omniisaacgymenvs.tasks.allegro_hand import AllegroHandTask
     from omniisaacgymenvs.tasks.ant import AntLocomotionTask
     from omniisaacgymenvs.tasks.anymal import AnymalTask
     from omniisaacgymenvs.tasks.anymal_terrain import AnymalTerrainTask
     from omniisaacgymenvs.tasks.ball_balance import BallBalanceTask
     from omniisaacgymenvs.tasks.cartpole import CartpoleTask
-<<<<<<< HEAD
+    from omniisaacgymenvs.tasks.cartpole_camera import CartpoleCameraTask
+    from omniisaacgymenvs.tasks.crazyflie import CrazyflieTask
     from omniisaacgymenvs.tasks.factory.factory_task_nut_bolt_pick import (
         FactoryTaskNutBoltPick,
     )
-=======
-    from omniisaacgymenvs.tasks.cartpole_camera import CartpoleCameraTask
-    from omniisaacgymenvs.tasks.crazyflie import CrazyflieTask
-    from omniisaacgymenvs.tasks.factory.factory_task_nut_bolt_pick import FactoryTaskNutBoltPick
-    from omniisaacgymenvs.tasks.factory.factory_task_nut_bolt_place import FactoryTaskNutBoltPlace
-    from omniisaacgymenvs.tasks.factory.factory_task_nut_bolt_screw import FactoryTaskNutBoltScrew
->>>>>>> 4948d18d
+    from omniisaacgymenvs.tasks.factory.factory_task_nut_bolt_place import (
+        FactoryTaskNutBoltPlace,
+    )
+    from omniisaacgymenvs.tasks.factory.factory_task_nut_bolt_screw import (
+        FactoryTaskNutBoltScrew,
+    )
     from omniisaacgymenvs.tasks.franka_cabinet import FrankaCabinetTask
     from omniisaacgymenvs.tasks.franka_deformable import FrankaDeformableTask
     from omniisaacgymenvs.tasks.humanoid import HumanoidLocomotionTask
     from omniisaacgymenvs.tasks.ingenuity import IngenuityTask
     from omniisaacgymenvs.tasks.quadcopter import QuadcopterTask
     from omniisaacgymenvs.tasks.shadow_hand import ShadowHandTask
-<<<<<<< HEAD
     from omniisaacgymenvs.tasks.crazyflie import CrazyflieTask
     from omniisaacgymenvs.tasks.MFP2D_Virtual import MFP2DVirtual
     from omniisaacgymenvs.tasks.MFP2D_Virtual_Dock import MFP2DVirtual_Dock
     from omniisaacgymenvs.tasks.MFP2D_Virtual_Dock_RGBD import MFP2DVirtual_Dock_RGBD
     from omniisaacgymenvs.tasks.MFP3D_Virtual import MFP3DVirtual
-=======
 
-    from omniisaacgymenvs.tasks.warp.ant import AntLocomotionTask as AntLocomotionTaskWarp
+    from omniisaacgymenvs.tasks.warp.ant import (
+        AntLocomotionTask as AntLocomotionTaskWarp,
+    )
     from omniisaacgymenvs.tasks.warp.cartpole import CartpoleTask as CartpoleTaskWarp
-    from omniisaacgymenvs.tasks.warp.humanoid import HumanoidLocomotionTask as HumanoidLocomotionTaskWarp
->>>>>>> 4948d18d
+    from omniisaacgymenvs.tasks.warp.humanoid import (
+        HumanoidLocomotionTask as HumanoidLocomotionTaskWarp,
+    )
 
     # Mappings from strings to environments
     task_map = {
@@ -99,21 +98,6 @@
         "MFP3DVirtual": MFP3DVirtual,
     }
 
-    task_map_warp = {
-        "Cartpole": CartpoleTaskWarp,
-        "Ant":AntLocomotionTaskWarp,
-        "Humanoid": HumanoidLocomotionTaskWarp
-    }
-
-    return task_map, task_map_warp
-
-
-def initialize_task(config, env, init_sim=True):
-    from omniisaacgymenvs.utils.config_utils.sim_config import SimConfig
-
-    sim_config = SimConfig(config)
-    task_map, task_map_warp = import_tasks()
-
     cfg = sim_config.config
     if cfg["warp"]:
         task_map = task_map_warp
@@ -122,14 +106,6 @@
         name=cfg["task_name"], sim_config=sim_config, env=env
     )
 
-<<<<<<< HEAD
-    env.set_task(
-        task=task,
-        sim_params=sim_config.get_physics_params(),
-        backend="torch",
-        init_sim=init_sim,
-    )
-=======
     backend = "warp" if cfg["warp"] else "torch"
 
     rendering_dt = sim_config.get_physics_params()["rendering_dt"]
@@ -142,5 +118,4 @@
         rendering_dt=rendering_dt,
     )
 
->>>>>>> 4948d18d
     return task
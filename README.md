# RANS: Reinforcement Learning Autonomous Navigating Systems

## About this repository

This repo is an extension of the Isaac Gym Envs library present at https://github.com/NVIDIA-Omniverse/OmniIsaacGymEnvs. There, you can find further details and instructions regarding the default tasks (`AllegroHand`, `Ant`, `Anymal`, `AnymalTerrain`, `BallBalance`, `Cartpole`, `Crazyflie`, `FrankaCabinet`, `Humanoid`, `Ingenuity`, `Quadcopter`, `ShadowHand`, `ShadowHandOpenAI_FF`, `ShadowHandOpenAI_LSTM`).

The main additions to the Reinforcement Learning examples provided by Omniverse Isaac Gym are environments related to **Space Robotics**. 

Firstly, we start by providing a 2D environmnet, which serves as a simpler version of a realistic spacecraft. The modelled 2D system can be tested with a real rigid structure floating on top of an extremely flat and smooth surface using air bearings. This system is a common solution to emulate free-floating and free-flying satellite motion. This intermediate step is especially important for demonstrating the sim-to-real transfer of the DRL policies trained within Omniverse. 

Secondly, we provide a full 3D environment to allow the simulation of free flying spacecrafts in space.

| 3DoF go to XY | 3DoF go to Pose | 6DoF go to XYZ |
| :-: | :-: | :-: |
| ![3Dof_GoToXY_v2](omniisaacgymenvs/demos/3Dof_GoToXY_v2.gif) | ![3Dof_GoToPose_v2](omniisaacgymenvs/demos/3Dof_GoToPose_v2.gif) | ![6Dof_GoToXYZ_v8](omniisaacgymenvs/demos/6Dof_GoToXYZ_v8.gif) |

---
## Task Description

Currently we provide two primary environments, each tailored to simulate distinct robotic systems:

1. **3 Degrees of Freedom (3DoF) Robot Simulation:**
   The simulator replicates the behavior of the 3DoF robot situated in the ZeroG Lab of the University of Luxembourg (SpaceR group). The system is equipped with 8 thrusters.

<<<<<<< HEAD
   In this environment, the following tasks are defined:
   - **GoToXY:** Task for position control.
   - **GoToPose-2D:** Task for position-attitude control.
   - **TrackXYVelocity:** Agent learns to track linear velocities in the xy plane.
   - **TrackXYOVelocity:** Agent learns to track both linear and angular velocities.

2. **6 Degrees of Freedom (6DoF) Robot Simulation:**
   The simulator emulates spacecraft maneuvers in space, featuring a 6DoF robot configuration with 16 thrusters.
   
   The tasks defined for this environment are:
   - **GoToXYZ:** Task for precise spatial positioning.
   - **GoToPose-3D:** Task for accurate spatial positioning and orientation.

#### Thrusters Configuration
The default thrusters configuration for both 3DoF and 6DoF scenarios is depicted in the following images, showing the direction of forces applied by the thrusters mounted on the systems.

| 3DoF Thrusters Configuration | 6DoF Thrusters Configuration |
| :-: | :-: |
| <img src="omniisaacgymenvs/images/config3Dof.png" width="200"/> | <img src="omniisaacgymenvs/images/config6Dof.png" width="200"/> |

---
=======
## System Requirements

It is recommended to have at least 32GB RAM and a GPU with at least 12GB VRAM. For detailed system requirements, please visit the [Isaac Sim System Requirements](https://docs.omniverse.nvidia.com/isaacsim/latest/installation/requirements.html#system-requirements) page. Please refer to the [Troubleshooting](docs/troubleshoot.md#memory-consumption) page for a detailed breakdown of memory consumption.

>>>>>>> 4948d18d
## Installation

Follow the Isaac Sim [documentation](https://docs.omniverse.nvidia.com/isaacsim/latest/installation/install_workstation.html) to install the latest Isaac Sim release. 

<<<<<<< HEAD
*Examples in this repository rely on features from the most recent Isaac Sim release. Please make sure to update any existing Isaac Sim build to the latest release version, 2022.2.0, to ensure examples work as expected.*
=======
*Examples in this repository rely on features from the most recent Isaac Sim release. Please make sure to update any existing Isaac Sim build to the latest release version, 2023.1.1, to ensure examples work as expected.*
>>>>>>> 4948d18d

### OmniverseIsaacGymEnvs
Once installed, this repository can be used as a python module, `omniisaacgymenvs`, with the python executable provided in Isaac Sim.

To install `omniisaacgymenvs`, first clone this repository:

```bash
git clone https://github.com/elharirymatteo/RANS.git
```

Once cloned, locate the [python executable in Isaac Sim](https://docs.omniverse.nvidia.com/isaacsim/latest/installation/install_python.html). By default, this should be `python.sh`. We will refer to this path as `PYTHON_PATH`.

To set a `PYTHON_PATH` variable in the terminal that links to the python executable, we can run a command that resembles the following. Make sure to update the paths to your local path.

```
For Linux: alias PYTHON_PATH=~/.local/share/ov/pkg/isaac_sim-*/python.sh
For Windows: doskey PYTHON_PATH=C:\Users\user\AppData\Local\ov\pkg\isaac_sim-*\python.bat $*
For IsaacSim Docker: alias PYTHON_PATH=/isaac-sim/python.sh
```

Install `omniisaacgymenvs` as a python module for `PYTHON_PATH`:

```bash
PYTHON_PATH -m pip install -e .
```

### RL Games

We use the [rl-games](https://pypi.org/project/rl-games/1.0.2/) library as a starting point to rework the PPO implementation for the agents we train.

To install the appropriate version of rl-games, clone this repository **INSIDE** RANS:
```bash
git clone https://github.com/AntoineRichard/rl_games
```
Make sure to install the rl_gamers library under the OmniverseIsaacGym dependecy:
```
cd rl_games
PYTHON_PATH -m pip install --upgrade pip
PYTHON_PATH -m pip install -e .
```

## Running the examples

*Note: All commands should be executed from `OmniIsaacGymEnvs/omniisaacgymenvs`.*

<details>
<summary><span style="font-size: 1.3em; font-weight: bold;">Training new agents</span></summary>


To train your first policy, run:

```bash
PYTHON_PATH scripts/rlgames_train_mfp.py task=virtual_floating_platform/MFP2D_Virtual_GoToXY train=virtual_floating_platform/MFP2D_PPOmulti_dict_MLP
```

<<<<<<< HEAD
You should see an Isaac Sim window pop up. Once Isaac Sim initialization completes, the FloatingPlatform scene will be constructed and simulation will start running automatically. The process will terminate once training finishes.


Here's another example - GoToPose - using the multi-threaded training script:

```bash
PYTHON_PATH scripts/rlgames_train_mfp.py task=virtual_floating_platform/MFP2D_Virtual_GoToPose train=virtual_floating_platform/MFP2D_PPOmulti_dict_MLP
```
=======
An Isaac Sim app window should be launched. Once Isaac Sim initialization completes, the Cartpole scene will be constructed and simulation will start running automatically. The process will terminate once training finishes.
>>>>>>> 4948d18d

Note that by default, we show a Viewport window with rendering, which slows down training. You can choose to close the Viewport window during training for better performance. The Viewport window can be re-enabled by selecting `Window > Viewport` from the top menu bar.

To achieve maximum performance, launch training in `headless` mode as follows:

```bash
PYTHON_PATH scripts/rlgames_train_mfp.py task=virtual_floating_platform/MFP2D_Virtual_GoToPose train=virtual_floating_platform/MFP2D_PPOmulti_dict_MLP headless=True
```

#### A Note on the Startup Time of the Simulation

Some of the examples could take a few minutes to load because the startup time scales based on the number of environments. The startup time will continually
be optimized in future releases.

<<<<<<< HEAD
</details>
=======
### Extension Workflow

The extension workflow provides a simple user interface for creating and launching RL tasks. To launch Isaac Sim for the extension workflow, run:

```bash
./<isaac_sim_root>/isaac-sim.gym.sh --ext-folder </parent/directory/to/OIGE>
```

Note: `isaac_sim_root` should be located in the same directory as `python.sh`.

The UI window can be activated from `Isaac Examples > RL Examples` by navigating the top menu bar.
For more details on the extension workflow, please refer to the [documentation](docs/framework/extension_workflow.md).
>>>>>>> 4948d18d

<details>
<summary><span style="font-size: 1.3em; font-weight: bold;">Loading trained models (or checkpoints)</span></summary>

Checkpoints are saved in the folder `runs/EXPERIMENT_NAME/nn` where `EXPERIMENT_NAME` 
defaults to the task name, but can also be overridden via the `experiment` argument.

To load a trained checkpoint and continue training, use the `checkpoint` argument:

```bash
PYTHON_PATH scripts/rlgames_train_mfp.py task=virtual_floating_platform/MFP2D_Virtual_GoToPose train=virtual_floating_platform/MFP2D_PPOmulti_dict_MLP checkpoint=runs/MFP2D_Virtual_GoToPose/nn/MFP2D_Virtual_GoToPose.pth
```

To load a trained checkpoint and only perform inference (no training), pass `test=True` 
as an argument, along with the checkpoint name. To avoid rendering overhead, you may 
also want to run with fewer environments using `num_envs=64`:

```bash
PYTHON_PATH scripts/rlgames_train_mfp.py task=virtual_floating_platform/MFP2D_Virtual_GoToPose train=virtual_floating_platform/MFP2D_PPOmulti_dict_MLP checkpoint=runs/MFP2D_Virtual_GoToPose/nn/MFP2D_Virtual_GoToPose.pth test=True num_envs=64
```

Note that if there are special characters such as `[` or `=` in the checkpoint names, 
you will need to escape them and put quotes around the string. For example,
`checkpoint="runs/Ant/nn/last_Antep\=501rew\[5981.31\].pth"`
<<<<<<< HEAD
</details>
=======

We provide pre-trained checkpoints on the [Nucleus](https://docs.omniverse.nvidia.com/nucleus/latest/index.html) server under `Assets/Isaac/2023.1.1/Isaac/Samples/OmniIsaacGymEnvs/Checkpoints`. Run the following command
to launch inference with pre-trained checkpoint:

Localhost (To set up localhost, please refer to the [Isaac Sim installation guide](https://docs.omniverse.nvidia.com/isaacsim/latest/installation/install_workstation.html)):

```bash
PYTHON_PATH scripts/rlgames_train.py task=Ant checkpoint=omniverse://localhost/NVIDIA/Assets/Isaac/2023.1.1/Isaac/Samples/OmniIsaacGymEnvs/Checkpoints/ant.pth test=True num_envs=64
```

Production server:

```bash
PYTHON_PATH scripts/rlgames_train.py task=Ant checkpoint=http://omniverse-content-production.s3-us-west-2.amazonaws.com/Assets/Isaac/2023.1.1/Isaac/Samples/OmniIsaacGymEnvs/Checkpoints/ant.pth test=True num_envs=64
```

When running with a pre-trained checkpoint for the first time, we will automatically download the checkpoint file to `omniisaacgymenvs/checkpoints`. For subsequent runs, we will re-use the file that has already been downloaded, and will not overwrite existing checkpoints with the same name in the `checkpoints` folder.

## Runing from Docker

Latest Isaac Sim Docker image can be found on [NGC](https://catalog.ngc.nvidia.com/orgs/nvidia/containers/isaac-sim). A utility script is provided at `docker/run_docker.sh` to help initialize this repository and launch the Isaac Sim docker container. The script can be run with:

```bash
./docker/run_docker.sh
```

Then, training can be launched from the container with:

```bash
/isaac-sim/python.sh scripts/rlgames_train.py headless=True task=Ant
```

To run the Isaac Sim docker with UI, use the following script:

```bash
./docker/run_docker_viewer.sh
```

Then, training can be launched from the container with:

```bash
/isaac-sim/python.sh scripts/rlgames_train.py task=Ant
```

To avoid re-installing OIGE each time a container is launched, we also provide a dockerfile that can be used to build an image with OIGE installed. To build the image, run:

```bash
docker build -t isaac-sim-oige -f docker/dockerfile .
```

Then, start a container with the built image:

```bash
./docker/run_dockerfile.sh
```

Then, training can be launched from the container with:

```bash
/isaac-sim/python.sh scripts/rlgames_train.py task=Ant headless=True
```

### Isaac Sim Automator

Cloud instances for AWS, Azure, or GCP can be setup using [IsaacSim Automator](https://github.com/NVIDIA-Omniverse/IsaacSim-Automator/tree/main#omniverse-isaac-gym).

## Livestream

OmniIsaacGymEnvs supports livestream through the [Omniverse Streaming Client](https://docs.omniverse.nvidia.com/app_streaming-client/app_streaming-client/overview.html). To enable this feature, add the commandline argument `enable_livestream=True`:

```bash
PYTHON_PATH scripts/rlgames_train.py task=Ant headless=True enable_livestream=True
```

Connect from the Omniverse Streaming Client once the SimulationApp has been created. Note that enabling livestream is equivalent to training with the viewer enabled, thus the speed of training/inferencing will decrease compared to running in headless mode.

>>>>>>> 4948d18d

## Training Scripts

All scripts provided in `omniisaacgymenvs/scripts` can be launched directly with `PYTHON_PATH`.

<details>
<summary><span style="font-size: 1.3em; font-weight: bold;">Random policy</span></summary>
To test out a task without RL in the loop, run the random policy script with:

```bash
PYTHON_PATH scripts/random_policy.py task=virtual_floating_platform/MFP2D_Virtual_GoToXY
```

This script will sample random actions from the action space and apply these actions to your task without running any RL policies. Simulation should start automatically after launching the script, and will run indefinitely until terminated.
</details>

<details>
<summary><span style="font-size: 1.3em; font-weight: bold;">Train on single GPU</span></summary>
To run a simple form of PPO from `rl_games`, use the single-threaded training script:

```bash
PYTHON_PATH scripts/rlgames_train_mfp.py task=virtual_floating_platform/MFP2D_Virtual_GoToXY
```

This script creates an instance of the PPO runner in `rl_games` and automatically launches training and simulation. Once training completes (the total number of iterations have been reached), the script will exit. If running inference with `test=True checkpoint=<path/to/checkpoint>`, the script will run indefinitely until terminated. Note that this script will have limitations on interaction with the UI.
</details>

<<<<<<< HEAD
<details>
<summary><span style="font-size: 1.3em; font-weight: bold;">Train on multiple GPUs</span></summary>
Lastly, we provide a multi-threaded training script that executes the RL policy on a separate thread than the main thread used for simulation and rendering:

```bash
PYTHON_PATH scripts/rlgames_train_mfp.py task=virtual_floating_platform/MFP2D_Virtual_GoToXY
```

This script uses the same RL Games PPO policy as the above, but runs the RL loop on a new thread. Communication between the RL thread and the main thread happens on threaded Queues. Simulation will start automatically, but the script will **not** exit when training terminates, except when running in headless mode. Simulation will stop when training completes or can be stopped by clicking on the Stop button in the UI. Training can be launched again by clicking on the Play button. Similarly, if running inference with `test=True checkpoint=<path/to/checkpoint>`, simulation will run until the Stop button is clicked, or the script will run indefinitely until the process is terminated.
</details>

<details>
<summary><span style="font-size: 1.3em; font-weight: bold;">Configuration and command line arguments</span></summary>
=======

### Configuration and command line arguments
>>>>>>> 4948d18d

We use [Hydra](https://hydra.cc/docs/intro/) to manage the config.
 
Common arguments for the training scripts are:

<<<<<<< HEAD
* `task=TASK` - Selects which task to use. Any of `MFP2D_Virtual_GoToXY`, `MFP2D_Virtual_GoToPose`, `MFP2D_Virtual_TrackXYVelocity`, `MFP2D_Virtual_TrackXYOVelocity`, `MFP3D_Virtual_GoToXYZ`, `MFP3D_Virtual_GoToPose`, (these correspond to the config for each environment in the folder `omniisaacgymenvs/cfg/task/virtual_floating_platform`)
=======
* `task=TASK` - Selects which task to use. Any of `AllegroHand`, `Ant`, `Anymal`, `AnymalTerrain`, `BallBalance`, `Cartpole`, `CartpoleCamera`, `Crazyflie`, `FactoryTaskNutBoltPick`, `FactoryTaskNutBoltPlace`, `FactoryTaskNutBoltScrew`, `FrankaCabinet`, `FrankaDeformable`, `Humanoid`, `Ingenuity`, `Quadcopter`, `ShadowHand`, `ShadowHandOpenAI_FF`, `ShadowHandOpenAI_LSTM` (these correspond to the config for each environment in the folder `omniisaacgymenvs/cfg/task`)
>>>>>>> 4948d18d
* `train=TRAIN` - Selects which training config to use. Will automatically default to the correct config for the environment (ie. `<TASK>PPO`).
* `num_envs=NUM_ENVS` - Selects the number of environments to use (overriding the default number of environments set in the task config).
* `seed=SEED` - Sets a seed value for randomization, and overrides the default seed in the task config
* `pipeline=PIPELINE` - Which API pipeline to use. Defaults to `gpu`, can also set to `cpu`. When using the `gpu` pipeline, all data stays on the GPU. When using the `cpu` pipeline, simulation can run on either CPU or GPU, depending on the `sim_device` setting, but a copy of the data is always made on the CPU at every step.
* `sim_device=SIM_DEVICE` - Device used for physics simulation. Set to `gpu` (default) to use GPU and to `cpu` for CPU.
* `device_id=DEVICE_ID` - Device ID for GPU to use for simulation and task. Defaults to `0`. This parameter will only be used if simulation runs on GPU.
* `rl_device=RL_DEVICE` - Which device / ID to use for the RL algorithm. Defaults to `cuda:0`, and follows PyTorch-like device syntax.
* `test=TEST`- If set to `True`, only runs inference on the policy and does not do any training.
* `checkpoint=CHECKPOINT_PATH` - Path to the checkpoint to load for training or testing.
* `headless=HEADLESS` - Whether to run in headless mode.
* `experiment=EXPERIMENT` - Sets the name of the experiment.
* `max_iterations=MAX_ITERATIONS` - Sets how many iterations to run for. Reasonable defaults are provided for the provided environments.
* `warp=WARP` - If set to True, launch the task implemented with Warp backend (Note: not all tasks have a Warp implementation).
* `kit_app=KIT_APP` - Specifies the absolute path to the kit app file to be used.

Hydra also allows setting variables inside config files directly as command line arguments. As an example, to set the minibatch size for a rl_games training run, you can use `train.params.config.minibatch_size=64`. Similarly, variables in task configs can also be set. For example, `task.env.episodeLength=100`.

#### Hydra Notes

Default values for each of these are found in the `omniisaacgymenvs/cfg/config.yaml` file.

The way that the `task` and `train` portions of the config works are through the use of config groups. 
You can learn more about how these work [here](https://hydra.cc/docs/tutorials/structured_config/config_groups/)
The actual configs for `task` are in `omniisaacgymenvs/cfg/task/<TASK>.yaml` and for `train` in `omniisaacgymenvs/cfg/train/<TASK>PPO.yaml`. 

In some places in the config you will find other variables referenced (for example,
 `num_actors: ${....task.env.numEnvs}`). Each `.` represents going one level up in the config hierarchy.
 This is documented fully [here](https://omegaconf.readthedocs.io/en/latest/usage.html#variable-interpolation).

</details>

### Tensorboard

Tensorboard can be launched during training via the following command:
```bash
PYTHON_PATH -m tensorboard.main --logdir runs/EXPERIMENT_NAME/summaries
```

## WandB support

You can run (WandB)[https://wandb.ai/] with OmniIsaacGymEnvs by setting `wandb_activate=True` flag from the command line. You can set the group, name, entity, and project for the run by setting the `wandb_group`, `wandb_name`, `wandb_entity` and `wandb_project` arguments. Make sure you have WandB installed in the Isaac Sim Python executable with `PYTHON_PATH -m pip install wandb` before activating.

## Citation 
If you use the current repository in your work, we suggest citing the following papers:

```bibtex
@article{el2023drift,
  title={DRIFT: Deep Reinforcement Learning for Intelligent Floating Platforms Trajectories},
  author={El-Hariry, Matteo and Richard, Antoine and Muralidharan, Vivek and Yalcin, Baris Can and Geist, Matthieu and Olivares-Mendez, Miguel},
  journal={arXiv preprint arXiv:2310.04266},
  year={2023}
}

@article{el2023rans,
  title={RANS: Highly-Parallelised Simulator for Reinforcement Learning based Autonomous Navigating Spacecrafts},
  author={El-Hariry, Matteo and Richard, Antoine and Olivares-Mendez, Miguel},
  journal={arXiv preprint arXiv:2310.07393},
  year={2023}
}
```

<<<<<<< HEAD
## Directory Structure

```bash
.
├── cfg
│   ├── controller                     # Optimal Controllers configurations
│   ├── hl_task                        # High-level task configurations
│   ├── task                           # Task configurations
│   │   └── virtual_floating_platform  # Virtual floating platform task configurations
│   └── train                          # Training configurations
│       └── virtual_floating_platform  # Virtual floating platform training configurations
├── checkpoints                        # Checkpoints for saved models
├── conf_runs                          # Configuration runs for training
├── demos                              # Demonstration files (gifs)
├── envs
│   └── BuoyancyPhysics                # Environment related to buoyancy physics
├── images                             # Image files
├── mujoco_envs
│   ├── controllers                    # Controllers for Mujoco environments
│   ├── environments                   # Mujoco environments
│   └── legacy                         # Legacy Mujoco environment files
├── notebooks                          # Jupyter notebooks
├── robots
│   ├── articulations                  # Articulation-related files
│   │   ├── utils                      # Utilities for articulations
│   │   └── views                      # Articulation views
│   └── usd                            # USD-related files
├── ros                                # ROS-related files
├── scripts                            # Utility scripts
├── skrl                               # Reinforcement learning utilities
├── tasks
│   ├── base                           # Base task implementations
│   ├── buoyancy                       # Buoyancy-related tasks
│   ├── factory                        # Factory task configurations
│   │   └── yaml                       # YAML configurations for factory tasks
│   ├── shared                         # Shared task implementations
│   ├── utils                          # Task utility functions
│   └── virtual_floating_platform      # Task implementations for virtual floating platform
├── utils
│   ├── config_utils                   # Configuration utilities
│   ├── domain_randomization           # Domain randomization utilities
│   ├── hydra_cfg                      # Hydra configuration utilities
│   ├── rlgames                        # Utilities for rlgames
│   ├── terrain_utils                  # Terrain-related utilities
│   └── usd_utils                      # USD-related utilities
└── videos                             # Video files
```
=======
## Multi-Node Training

To train across multiple nodes/machines, it is required to launch an individual process on each node.
For the master node, use the following command, where `--proc_per_node` represents the number of available GPUs, and `--nnodes` represents the number of nodes:
```bash
PYTHON_PATH -m torch.distributed.run --nproc_per_node=2 --nnodes=2 --node_rank=0 --rdzv_id=123 --rdzv_backend=c10d --rdzv_endpoint=localhost:5555 scripts/rlgames_train.py headless=True task=Ant multi_gpu=True
```

Note that the port (`5555`) can be replaced with any other available port.

For non-master nodes, use the following command, replacing `--node_rank` with the index of each machine:
```bash
PYTHON_PATH -m torch.distributed.run --nproc_per_node=2 --nnodes=2 --node_rank=1 --rdzv_id=123 --rdzv_backend=c10d --rdzv_endpoint=ip_of_master_machine:5555 scripts/rlgames_train.py headless=True task=Ant multi_gpu=True
```

For more details on multi-node training with PyTorch, please visit [here](https://pytorch.org/tutorials/intermediate/ddp_series_multinode.html). As mentioned in the PyTorch documentation, "multinode training is bottlenecked by inter-node communication latencies". When this latency is high, it is possible multi-node training will perform worse than running on a single node instance.

## Tasks

Source code for tasks can be found in `omniisaacgymenvs/tasks`. 

Each task follows the frameworks provided in `omni.isaac.core` and `omni.isaac.gym` in Isaac Sim.

Refer to [docs/framework/framework.md](docs/framework/framework.md) for how to create your own tasks.

Full details on each of the tasks available can be found in the [RL examples documentation](docs/examples/rl_examples.md).


## Demo

We provide an interactable demo based on the `AnymalTerrain` RL example. In this demo, you can click on any of 
the ANYmals in the scene to go into third-person mode and manually control the robot with your keyboard as follows:

- `Up Arrow`: Forward linear velocity command
- `Down Arrow`: Backward linear velocity command
- `Left Arrow`: Leftward linear velocity command
- `Right Arrow`: Rightward linear velocity command
- `Z`: Counterclockwise yaw angular velocity command
- `X`: Clockwise yaw angular velocity command
- `C`: Toggles camera view between third-person and scene view while maintaining manual control
- `ESC`: Unselect a selected ANYmal and yields manual control

Launch this demo with the following command. Note that this demo limits the maximum number of ANYmals in the scene to 128.

```
PYTHON_PATH scripts/rlgames_demo.py task=AnymalTerrain num_envs=64 checkpoint=omniverse://localhost/NVIDIA/Assets/Isaac/2023.1.1/Isaac/Samples/OmniIsaacGymEnvs/Checkpoints/anymal_terrain.pth 
```

<img src="https://user-images.githubusercontent.com/34286328/184688654-6e7899b2-5847-4184-8944-2a96b129b1ff.gif" width="600" height="300"/>
>>>>>>> 4948d18d
<|MERGE_RESOLUTION|>--- conflicted
+++ resolved
@@ -22,7 +22,6 @@
 1. **3 Degrees of Freedom (3DoF) Robot Simulation:**
    The simulator replicates the behavior of the 3DoF robot situated in the ZeroG Lab of the University of Luxembourg (SpaceR group). The system is equipped with 8 thrusters.
 
-<<<<<<< HEAD
    In this environment, the following tasks are defined:
    - **GoToXY:** Task for position control.
    - **GoToPose-2D:** Task for position-attitude control.
@@ -44,21 +43,11 @@
 | <img src="omniisaacgymenvs/images/config3Dof.png" width="200"/> | <img src="omniisaacgymenvs/images/config6Dof.png" width="200"/> |
 
 ---
-=======
-## System Requirements
-
-It is recommended to have at least 32GB RAM and a GPU with at least 12GB VRAM. For detailed system requirements, please visit the [Isaac Sim System Requirements](https://docs.omniverse.nvidia.com/isaacsim/latest/installation/requirements.html#system-requirements) page. Please refer to the [Troubleshooting](docs/troubleshoot.md#memory-consumption) page for a detailed breakdown of memory consumption.
-
->>>>>>> 4948d18d
 ## Installation
 
 Follow the Isaac Sim [documentation](https://docs.omniverse.nvidia.com/isaacsim/latest/installation/install_workstation.html) to install the latest Isaac Sim release. 
 
-<<<<<<< HEAD
 *Examples in this repository rely on features from the most recent Isaac Sim release. Please make sure to update any existing Isaac Sim build to the latest release version, 2022.2.0, to ensure examples work as expected.*
-=======
-*Examples in this repository rely on features from the most recent Isaac Sim release. Please make sure to update any existing Isaac Sim build to the latest release version, 2023.1.1, to ensure examples work as expected.*
->>>>>>> 4948d18d
 
 ### OmniverseIsaacGymEnvs
 Once installed, this repository can be used as a python module, `omniisaacgymenvs`, with the python executable provided in Isaac Sim.
@@ -114,7 +103,6 @@
 PYTHON_PATH scripts/rlgames_train_mfp.py task=virtual_floating_platform/MFP2D_Virtual_GoToXY train=virtual_floating_platform/MFP2D_PPOmulti_dict_MLP
 ```
 
-<<<<<<< HEAD
 You should see an Isaac Sim window pop up. Once Isaac Sim initialization completes, the FloatingPlatform scene will be constructed and simulation will start running automatically. The process will terminate once training finishes.
 
 
@@ -123,9 +111,6 @@
 ```bash
 PYTHON_PATH scripts/rlgames_train_mfp.py task=virtual_floating_platform/MFP2D_Virtual_GoToPose train=virtual_floating_platform/MFP2D_PPOmulti_dict_MLP
 ```
-=======
-An Isaac Sim app window should be launched. Once Isaac Sim initialization completes, the Cartpole scene will be constructed and simulation will start running automatically. The process will terminate once training finishes.
->>>>>>> 4948d18d
 
 Note that by default, we show a Viewport window with rendering, which slows down training. You can choose to close the Viewport window during training for better performance. The Viewport window can be re-enabled by selecting `Window > Viewport` from the top menu bar.
 
@@ -140,22 +125,7 @@
 Some of the examples could take a few minutes to load because the startup time scales based on the number of environments. The startup time will continually
 be optimized in future releases.
 
-<<<<<<< HEAD
-</details>
-=======
-### Extension Workflow
-
-The extension workflow provides a simple user interface for creating and launching RL tasks. To launch Isaac Sim for the extension workflow, run:
-
-```bash
-./<isaac_sim_root>/isaac-sim.gym.sh --ext-folder </parent/directory/to/OIGE>
-```
-
-Note: `isaac_sim_root` should be located in the same directory as `python.sh`.
-
-The UI window can be activated from `Isaac Examples > RL Examples` by navigating the top menu bar.
-For more details on the extension workflow, please refer to the [documentation](docs/framework/extension_workflow.md).
->>>>>>> 4948d18d
+</details>
 
 <details>
 <summary><span style="font-size: 1.3em; font-weight: bold;">Loading trained models (or checkpoints)</span></summary>
@@ -180,86 +150,7 @@
 Note that if there are special characters such as `[` or `=` in the checkpoint names, 
 you will need to escape them and put quotes around the string. For example,
 `checkpoint="runs/Ant/nn/last_Antep\=501rew\[5981.31\].pth"`
-<<<<<<< HEAD
-</details>
-=======
-
-We provide pre-trained checkpoints on the [Nucleus](https://docs.omniverse.nvidia.com/nucleus/latest/index.html) server under `Assets/Isaac/2023.1.1/Isaac/Samples/OmniIsaacGymEnvs/Checkpoints`. Run the following command
-to launch inference with pre-trained checkpoint:
-
-Localhost (To set up localhost, please refer to the [Isaac Sim installation guide](https://docs.omniverse.nvidia.com/isaacsim/latest/installation/install_workstation.html)):
-
-```bash
-PYTHON_PATH scripts/rlgames_train.py task=Ant checkpoint=omniverse://localhost/NVIDIA/Assets/Isaac/2023.1.1/Isaac/Samples/OmniIsaacGymEnvs/Checkpoints/ant.pth test=True num_envs=64
-```
-
-Production server:
-
-```bash
-PYTHON_PATH scripts/rlgames_train.py task=Ant checkpoint=http://omniverse-content-production.s3-us-west-2.amazonaws.com/Assets/Isaac/2023.1.1/Isaac/Samples/OmniIsaacGymEnvs/Checkpoints/ant.pth test=True num_envs=64
-```
-
-When running with a pre-trained checkpoint for the first time, we will automatically download the checkpoint file to `omniisaacgymenvs/checkpoints`. For subsequent runs, we will re-use the file that has already been downloaded, and will not overwrite existing checkpoints with the same name in the `checkpoints` folder.
-
-## Runing from Docker
-
-Latest Isaac Sim Docker image can be found on [NGC](https://catalog.ngc.nvidia.com/orgs/nvidia/containers/isaac-sim). A utility script is provided at `docker/run_docker.sh` to help initialize this repository and launch the Isaac Sim docker container. The script can be run with:
-
-```bash
-./docker/run_docker.sh
-```
-
-Then, training can be launched from the container with:
-
-```bash
-/isaac-sim/python.sh scripts/rlgames_train.py headless=True task=Ant
-```
-
-To run the Isaac Sim docker with UI, use the following script:
-
-```bash
-./docker/run_docker_viewer.sh
-```
-
-Then, training can be launched from the container with:
-
-```bash
-/isaac-sim/python.sh scripts/rlgames_train.py task=Ant
-```
-
-To avoid re-installing OIGE each time a container is launched, we also provide a dockerfile that can be used to build an image with OIGE installed. To build the image, run:
-
-```bash
-docker build -t isaac-sim-oige -f docker/dockerfile .
-```
-
-Then, start a container with the built image:
-
-```bash
-./docker/run_dockerfile.sh
-```
-
-Then, training can be launched from the container with:
-
-```bash
-/isaac-sim/python.sh scripts/rlgames_train.py task=Ant headless=True
-```
-
-### Isaac Sim Automator
-
-Cloud instances for AWS, Azure, or GCP can be setup using [IsaacSim Automator](https://github.com/NVIDIA-Omniverse/IsaacSim-Automator/tree/main#omniverse-isaac-gym).
-
-## Livestream
-
-OmniIsaacGymEnvs supports livestream through the [Omniverse Streaming Client](https://docs.omniverse.nvidia.com/app_streaming-client/app_streaming-client/overview.html). To enable this feature, add the commandline argument `enable_livestream=True`:
-
-```bash
-PYTHON_PATH scripts/rlgames_train.py task=Ant headless=True enable_livestream=True
-```
-
-Connect from the Omniverse Streaming Client once the SimulationApp has been created. Note that enabling livestream is equivalent to training with the viewer enabled, thus the speed of training/inferencing will decrease compared to running in headless mode.
-
->>>>>>> 4948d18d
+</details>
 
 ## Training Scripts
 
@@ -287,7 +178,6 @@
 This script creates an instance of the PPO runner in `rl_games` and automatically launches training and simulation. Once training completes (the total number of iterations have been reached), the script will exit. If running inference with `test=True checkpoint=<path/to/checkpoint>`, the script will run indefinitely until terminated. Note that this script will have limitations on interaction with the UI.
 </details>
 
-<<<<<<< HEAD
 <details>
 <summary><span style="font-size: 1.3em; font-weight: bold;">Train on multiple GPUs</span></summary>
 Lastly, we provide a multi-threaded training script that executes the RL policy on a separate thread than the main thread used for simulation and rendering:
@@ -301,20 +191,12 @@
 
 <details>
 <summary><span style="font-size: 1.3em; font-weight: bold;">Configuration and command line arguments</span></summary>
-=======
-
-### Configuration and command line arguments
->>>>>>> 4948d18d
 
 We use [Hydra](https://hydra.cc/docs/intro/) to manage the config.
  
 Common arguments for the training scripts are:
 
-<<<<<<< HEAD
 * `task=TASK` - Selects which task to use. Any of `MFP2D_Virtual_GoToXY`, `MFP2D_Virtual_GoToPose`, `MFP2D_Virtual_TrackXYVelocity`, `MFP2D_Virtual_TrackXYOVelocity`, `MFP3D_Virtual_GoToXYZ`, `MFP3D_Virtual_GoToPose`, (these correspond to the config for each environment in the folder `omniisaacgymenvs/cfg/task/virtual_floating_platform`)
-=======
-* `task=TASK` - Selects which task to use. Any of `AllegroHand`, `Ant`, `Anymal`, `AnymalTerrain`, `BallBalance`, `Cartpole`, `CartpoleCamera`, `Crazyflie`, `FactoryTaskNutBoltPick`, `FactoryTaskNutBoltPlace`, `FactoryTaskNutBoltScrew`, `FrankaCabinet`, `FrankaDeformable`, `Humanoid`, `Ingenuity`, `Quadcopter`, `ShadowHand`, `ShadowHandOpenAI_FF`, `ShadowHandOpenAI_LSTM` (these correspond to the config for each environment in the folder `omniisaacgymenvs/cfg/task`)
->>>>>>> 4948d18d
 * `train=TRAIN` - Selects which training config to use. Will automatically default to the correct config for the environment (ie. `<TASK>PPO`).
 * `num_envs=NUM_ENVS` - Selects the number of environments to use (overriding the default number of environments set in the task config).
 * `seed=SEED` - Sets a seed value for randomization, and overrides the default seed in the task config
@@ -376,7 +258,6 @@
 }
 ```
 
-<<<<<<< HEAD
 ## Directory Structure
 
 ```bash
@@ -423,55 +304,4 @@
 │   ├── terrain_utils                  # Terrain-related utilities
 │   └── usd_utils                      # USD-related utilities
 └── videos                             # Video files
-```
-=======
-## Multi-Node Training
-
-To train across multiple nodes/machines, it is required to launch an individual process on each node.
-For the master node, use the following command, where `--proc_per_node` represents the number of available GPUs, and `--nnodes` represents the number of nodes:
-```bash
-PYTHON_PATH -m torch.distributed.run --nproc_per_node=2 --nnodes=2 --node_rank=0 --rdzv_id=123 --rdzv_backend=c10d --rdzv_endpoint=localhost:5555 scripts/rlgames_train.py headless=True task=Ant multi_gpu=True
-```
-
-Note that the port (`5555`) can be replaced with any other available port.
-
-For non-master nodes, use the following command, replacing `--node_rank` with the index of each machine:
-```bash
-PYTHON_PATH -m torch.distributed.run --nproc_per_node=2 --nnodes=2 --node_rank=1 --rdzv_id=123 --rdzv_backend=c10d --rdzv_endpoint=ip_of_master_machine:5555 scripts/rlgames_train.py headless=True task=Ant multi_gpu=True
-```
-
-For more details on multi-node training with PyTorch, please visit [here](https://pytorch.org/tutorials/intermediate/ddp_series_multinode.html). As mentioned in the PyTorch documentation, "multinode training is bottlenecked by inter-node communication latencies". When this latency is high, it is possible multi-node training will perform worse than running on a single node instance.
-
-## Tasks
-
-Source code for tasks can be found in `omniisaacgymenvs/tasks`. 
-
-Each task follows the frameworks provided in `omni.isaac.core` and `omni.isaac.gym` in Isaac Sim.
-
-Refer to [docs/framework/framework.md](docs/framework/framework.md) for how to create your own tasks.
-
-Full details on each of the tasks available can be found in the [RL examples documentation](docs/examples/rl_examples.md).
-
-
-## Demo
-
-We provide an interactable demo based on the `AnymalTerrain` RL example. In this demo, you can click on any of 
-the ANYmals in the scene to go into third-person mode and manually control the robot with your keyboard as follows:
-
-- `Up Arrow`: Forward linear velocity command
-- `Down Arrow`: Backward linear velocity command
-- `Left Arrow`: Leftward linear velocity command
-- `Right Arrow`: Rightward linear velocity command
-- `Z`: Counterclockwise yaw angular velocity command
-- `X`: Clockwise yaw angular velocity command
-- `C`: Toggles camera view between third-person and scene view while maintaining manual control
-- `ESC`: Unselect a selected ANYmal and yields manual control
-
-Launch this demo with the following command. Note that this demo limits the maximum number of ANYmals in the scene to 128.
-
-```
-PYTHON_PATH scripts/rlgames_demo.py task=AnymalTerrain num_envs=64 checkpoint=omniverse://localhost/NVIDIA/Assets/Isaac/2023.1.1/Isaac/Samples/OmniIsaacGymEnvs/Checkpoints/anymal_terrain.pth 
-```
-
-<img src="https://user-images.githubusercontent.com/34286328/184688654-6e7899b2-5847-4184-8944-2a96b129b1ff.gif" width="600" height="300"/>
->>>>>>> 4948d18d
+```